// Copyright (c) 2021 Sony Pictures Imageworks, et al.
// SPDX-License-Identifier: Apache-2.0
// https://github.com/imageworks/spk

#![deny(unsafe_op_in_unsafe_fn)]

pub mod api;
pub mod build;
mod env;
mod error;
pub mod exec;
pub mod io;
<<<<<<< HEAD
pub(crate) mod parsing;
pub mod prelude;
=======
pub mod parsing;
>>>>>>> 293df29d
mod publish;
pub mod solve;
pub mod storage;
pub mod test;

#[cfg(feature = "fixtures")]
pub mod fixtures;
#[cfg(feature = "test-macros")]
pub mod macros;

pub use env::current_env;
pub use error::{Error, Result};
pub use exec::{build_required_packages, setup_current_runtime, setup_runtime};
pub use publish::Publisher;
pub use solve::{Solution, Solver};

pub const VERSION: &str = env!("CARGO_PKG_VERSION");

#[async_trait::async_trait]
pub trait ResolverCallback: Send + Sync {
    /// Run a solve using the given [`solve::SolverRuntime`],
    /// producing a [`crate::Solution`].
    async fn solve<'s, 'a: 's>(
        &'s self,
        r: &'a mut solve::SolverRuntime,
    ) -> Result<crate::Solution>;
}

/// A no-frills implementation of [`ResolverCallback`].
struct DefaultResolver {}

#[async_trait::async_trait]
impl ResolverCallback for DefaultResolver {
    async fn solve<'s, 'a: 's>(
        &'s self,
        r: &'a mut solve::SolverRuntime,
    ) -> Result<crate::Solution> {
        r.solution().await
    }
}

type BoxedResolverCallback<'a> = Box<dyn ResolverCallback + 'a>;<|MERGE_RESOLUTION|>--- conflicted
+++ resolved
@@ -10,12 +10,8 @@
 mod error;
 pub mod exec;
 pub mod io;
-<<<<<<< HEAD
-pub(crate) mod parsing;
+pub mod parsing;
 pub mod prelude;
-=======
-pub mod parsing;
->>>>>>> 293df29d
 mod publish;
 pub mod solve;
 pub mod storage;
