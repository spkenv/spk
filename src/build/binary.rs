// Copyright (c) 2021 Sony Pictures Imageworks, et al.
// SPDX-License-Identifier: Apache-2.0
// https://github.com/imageworks/spk
use std::collections::{HashMap, HashSet};
use std::ffi::OsStr;
use std::io::Write;
use std::os::unix::fs::PermissionsExt;
use std::path::PathBuf;
use std::sync::{Arc, Mutex, RwLock};

use pyo3::prelude::*;
use relative_path::RelativePathBuf;
use spfs::prelude::*;

use super::env::data_path;
use crate::{
    api, exec, solve,
    storage::{self, Repository},
    Error, Result,
};

#[cfg(test)]
#[path = "./binary_test.rs"]
mod binary_test;

/// Denotes an error during the build process.
#[derive(Debug)]
pub struct BuildError {
    pub message: String,
}

impl BuildError {
    pub fn new_error(format_args: std::fmt::Arguments) -> crate::Error {
        crate::Error::Build(Self {
            message: std::fmt::format(format_args),
        })
    }
}

/// Identifies the source files that should be used
/// in a binary package build
#[derive(Debug, Clone, PartialEq, Eq)]
pub enum BuildSource {
    /// Identifies an existing source package to be resolved
    SourcePackage(api::Ident),
    /// Specifies that the binary package should be built
    /// against a set of local files.
    ///
    /// Source packages are preferred, but this variant
    /// is useful when rapidly modifying and testing against
    /// a local codebase
    LocalPath(PathBuf),
}

/// Builds a binary package.
///
/// ```
/// BinaryPackageBuilder
///     .from_spec(api.Spec.from_dict({
///         "pkg": "my-pkg",
///         "build": {"script": "echo hello, world"},
///      }))
///     .with_option("debug", "true")
///     .with_source(".")
///     .build()
///     .unwrap()
/// ```
#[pyclass]
#[derive(Clone)]
pub struct BinaryPackageBuilder {
    prefix: PathBuf,
    spec: api::Spec,
    all_options: api::OptionMap,
    source: BuildSource,
    solver: solve::Solver,
    last_solve_graph: Arc<RwLock<solve::Graph>>,
    repos: Vec<Arc<Mutex<storage::RepositoryHandle>>>,
    interactive: bool,
}

#[pymethods]
impl BinaryPackageBuilder {
    #[staticmethod]
    pub fn from_spec(spec: api::Spec) -> Self {
        let source = BuildSource::SourcePackage(spec.pkg.with_build(Some(api::Build::Source)));
        Self {
            spec,
            source,
            prefix: PathBuf::from("/spfs"),
            all_options: api::OptionMap::default(),
            solver: solve::Solver::default(),
            last_solve_graph: Arc::new(RwLock::new(solve::Graph::new())),
            repos: Default::default(),
            interactive: false,
        }
    }

    #[pyo3(name = "get_solve_graph")]
    fn get_solve_graph_py(&self) -> solve::Graph {
        self.last_solve_graph.read().unwrap().clone()
    }

    #[pyo3(name = "with_prefix")]
    pub fn with_prefix_py(mut slf: PyRefMut<Self>, prefix: PathBuf) -> PyRefMut<Self> {
        slf.with_prefix(prefix);
        slf
    }

    #[pyo3(name = "build")]
    fn build_py(&self) -> Result<api::Spec> {
        let _guard = crate::HANDLE.enter();
        // the build function consumes the builder
        // but we cannot represent that in python
        self.clone().build()
    }

    #[pyo3(name = "with_source")]
    fn with_source_py(mut slf: PyRefMut<Self>, source: Py<PyAny>) -> Result<PyRefMut<Self>> {
        if let Ok(ident) = source.extract::<api::Ident>(slf.py()) {
            slf.with_source(BuildSource::SourcePackage(ident));
        } else if let Ok(path) = source.extract::<String>(slf.py()) {
            slf.with_source(BuildSource::LocalPath(path.into()));
        } else {
            return Err(Error::String("Expected api.Ident or str".to_string()));
        }
        Ok(slf)
    }

    #[pyo3(name = "with_option")]
    pub fn with_option_py(mut slf: PyRefMut<Self>, name: String, value: String) -> PyRefMut<Self> {
        slf.with_option(name, value);
        slf
    }

    #[pyo3(name = "with_options")]
    pub fn with_options_py(mut slf: PyRefMut<Self>, options: api::OptionMap) -> PyRefMut<Self> {
        slf.all_options.extend(options.into_iter());
        slf
    }

    #[pyo3(name = "with_repository")]
    pub fn with_repository_py(
        mut slf: PyRefMut<Self>,
        repo: storage::python::Repository,
    ) -> PyRefMut<Self> {
        slf.repos.push(repo.handle);
        slf
    }

    #[pyo3(name = "with_repositories")]
    pub fn with_repositories_py(
        mut slf: PyRefMut<Self>,
        repos: Vec<storage::python::Repository>,
    ) -> PyRefMut<Self> {
        slf.repos.extend(repos.into_iter().map(|r| r.handle));
        slf
    }

    #[pyo3(name = "set_interactive")]
    pub fn set_interactive_py(mut slf: PyRefMut<Self>, interactive: bool) -> PyRefMut<Self> {
        slf.interactive = interactive;
        slf
    }

    #[pyo3(name = "get_build_requirements")]
    pub fn get_build_requirements_py(&self) -> Result<Vec<api::Request>> {
        self.get_build_requirements()
    }

    #[pyo3(name = "generate_startup_scripts")]
    pub fn generate_startup_scripts_py(&self) -> Result<()> {
        self.generate_startup_scripts()
    }
}

impl BinaryPackageBuilder {
    pub fn with_prefix(&mut self, prefix: PathBuf) {
        self.prefix = prefix
    }

    pub fn with_option<N, V>(&mut self, name: N, value: V) -> &mut Self
    where
        N: Into<String>,
        V: Into<String>,
    {
        self.all_options.insert(name.into(), value.into());
        self
    }

    pub fn with_options(&mut self, options: api::OptionMap) -> &mut Self {
        self.all_options.extend(options.into_iter());
        self
    }

    pub fn with_source(&mut self, source: BuildSource) -> &mut Self {
        self.source = source;
        self
    }

    pub fn with_repository(&mut self, repo: Arc<Mutex<storage::RepositoryHandle>>) -> &mut Self {
        self.repos.push(repo);
        self
    }

    pub fn with_repositories(
        &mut self,
        repos: impl IntoIterator<Item = Arc<Mutex<storage::RepositoryHandle>>>,
    ) -> &mut Self {
        self.repos.extend(repos);
        self
    }

    pub fn set_interactive(&mut self, interactive: bool) -> &mut Self {
        self.interactive = interactive;
        self
    }

    /// Return the resolve graph from the build environment.
    ///
    /// This is most useful for debugging build environments that failed to resolve,
    /// and builds that failed with a SolverError.
    ///
    /// If the builder has not run, return an incomplete graph.
    pub fn get_solve_graph(&self) -> Arc<RwLock<solve::Graph>> {
        self.last_solve_graph.clone()
    }

    /// Build the requested binary package.
    pub fn build(&mut self) -> Result<api::Spec> {
        let mut runtime = spfs::active_runtime()?;
        runtime.set_editable(true)?;
        runtime.reset_all()?;
        runtime.reset_stack()?;

        let pkg_options = self.spec.resolve_all_options(&self.all_options);
        tracing::debug!("package options: {}", pkg_options);
        let compat = self
            .spec
            .build
            .validate_options(self.spec.pkg.name(), &self.all_options);
        if !&compat {
            return Err(Error::String(compat.to_string()));
        }
        self.all_options.extend(pkg_options);

        let mut stack = Vec::new();
        if let BuildSource::SourcePackage(ident) = self.source.clone() {
            let solution = self.resolve_source_package(&ident)?;
            stack.extend(exec::resolve_runtime_layers(&solution)?)
        };
        let solution = self.resolve_build_environment()?;
        let mut opts = solution.options();
        std::mem::swap(&mut opts, &mut self.all_options);
        self.all_options.extend(opts);
        stack.extend(exec::resolve_runtime_layers(&solution)?);
        for digest in stack.into_iter() {
            runtime.push_digest(&digest)?;
        }
<<<<<<< HEAD
        spfs::remount_runtime(&runtime)?;
        let specs = solution.items().into_iter().map(|solved| solved.spec);
=======
        crate::HANDLE.block_on(spfs::remount_runtime(&runtime))?;
        let specs = solution.items();
        let specs = specs
            .iter()
            .map(|solved| &solved.spec)
            .map(std::sync::Arc::as_ref);
>>>>>>> 65260ad0
        self.spec.update_for_build(&self.all_options, specs)?;
        let env = std::env::vars();
        let mut env = solution.to_environment(Some(env));
        env.extend(self.all_options.to_environment());
        let components = crate::HANDLE.block_on(self.build_and_commit_artifacts(env))?;
        crate::HANDLE
            .block_on(storage::local_repository())?
            .publish_package(self.spec.clone(), components)?;
        Ok(self.spec.clone())
    }

    fn resolve_source_package(&mut self, package: &api::Ident) -> Result<solve::Solution> {
        self.solver.reset();
        self.solver.update_options(self.all_options.clone());
        let local_repo = Arc::new(Mutex::new(
            crate::HANDLE.block_on(storage::local_repository())?.into(),
        ));
        self.solver.add_repository(local_repo.clone());
        for repo in self.repos.iter() {
            if *repo.lock().unwrap() == *local_repo.lock().unwrap() {
                // local repo is always injected first, and duplicates are redundant
                continue;
            }
            self.solver.add_repository(repo.clone());
        }

        let ident_range = api::RangeIdent::exact(package, [api::Component::Source]);
        let request = api::PkgRequest {
            pkg: ident_range,
            prerelease_policy: api::PreReleasePolicy::IncludeAll,
            inclusion_policy: api::InclusionPolicy::Always,
            pin: None,
            required_compat: None,
        };
        self.solver.add_request(request.into());

        let mut runtime = self.solver.run();
        let solution = runtime.solution();
        self.last_solve_graph = runtime.graph();
        Ok(solution?)
    }

    fn resolve_build_environment(&mut self) -> Result<solve::Solution> {
        self.solver.reset();
        self.solver.update_options(self.all_options.clone());
        self.solver.set_binary_only(true);
        for repo in self.repos.iter().cloned() {
            self.solver.add_repository(repo);
        }

        for request in self.get_build_requirements()? {
            self.solver.add_request(request);
        }

        let mut runtime = self.solver.run();
        let solution = runtime.solution();
        self.last_solve_graph = runtime.graph();
        Ok(solution?)
    }

    /// List the requirements for the build environment.
    pub fn get_build_requirements(&self) -> Result<Vec<api::Request>> {
        let opts = self.spec.resolve_all_options(&self.all_options);
        let mut requests = Vec::new();
        for opt in self.spec.build.options.iter() {
            match opt {
                api::Opt::Pkg(opt) => {
                    let given_value = opts.get(&opt.pkg).map(String::to_owned);
                    let mut req = opt.to_request(given_value)?;
                    if req.pkg.components.is_empty() {
                        // inject the default component for this context if needed
                        req.pkg.components.insert(api::Component::Build);
                    }
                    requests.push(req.into());
                }
                api::Opt::Var(opt) => {
                    // If no value was specified in the spec, there's
                    // no need to turn that into a requirement to
                    // find a var with an empty value.
                    if let Some(value) = opts.get(&opt.var) {
                        if !value.is_empty() {
                            requests.push(opt.to_request(Some(value)).into());
                        }
                    }
                }
            }
        }
        Ok(requests)
    }

    async fn build_and_commit_artifacts<I, K, V>(
        &mut self,
        env: I,
    ) -> Result<HashMap<api::Component, spfs::encoding::Digest>>
    where
        I: IntoIterator<Item = (K, V)>,
        K: AsRef<OsStr>,
        V: AsRef<OsStr>,
    {
        self.build_artifacts(env)?;

        let sources_dir = data_path(&self.spec.pkg.with_build(Some(api::Build::Source)));

        let mut runtime = spfs::active_runtime()?;
        let pattern = sources_dir.join("**").to_string();
        tracing::info!(
            "Purging all changes made to source directory: {}",
            sources_dir.to_path(&self.prefix).display()
        );
        runtime.reset(&[pattern])?;
        spfs::remount_runtime(&runtime).await?;

        tracing::info!("Validating package fileset...");
        self.spec
            .validate_build_changeset()
            .await
            .map_err(|err| BuildError::new_error(format_args!("{}", err)))?;

        commit_component_layers(&self.spec, &mut runtime).await
    }

    fn build_artifacts<I, K, V>(&mut self, env: I) -> Result<()>
    where
        I: IntoIterator<Item = (K, V)>,
        K: AsRef<OsStr>,
        V: AsRef<OsStr>,
    {
        let pkg = &self.spec.pkg;
        let metadata_dir = data_path(pkg).to_path(&self.prefix);
        let build_spec = build_spec_path(pkg).to_path(&self.prefix);
        let build_options = build_options_path(pkg).to_path(&self.prefix);
        let build_script = build_script_path(pkg).to_path(&self.prefix);

        std::fs::create_dir_all(&metadata_dir)?;
        api::save_spec_file(&build_spec, &self.spec)?;
        {
            let mut writer = std::fs::File::create(&build_script)?;
            writer
                .write_all(self.spec.build.script.join("\n").as_bytes())
                .map_err(|err| Error::String(format!("Failed to save build script: {}", err)))?;
            writer.sync_data()?;
        }
        {
            let mut writer = std::fs::File::create(&build_options)?;
            serde_json::to_writer_pretty(&mut writer, &self.all_options)
                .map_err(|err| Error::String(format!("Failed to save build options: {}", err)))?;
            writer.sync_data()?;
        }
        for cmpt in self.spec.install.components.iter() {
            let marker_path = component_marker_path(pkg, &cmpt.name).to_path(&self.prefix);
            std::fs::File::create(marker_path)?;
        }

        let source_dir = match &self.source {
            BuildSource::SourcePackage(source) => source_package_path(source).to_path(&self.prefix),
            BuildSource::LocalPath(path) => path.clone(),
        };

        // force the base environment to be setup using bash, so that the
        // spfs startup and build environment are predictable and consistent
        // (eg in case the user's shell does not have startup scripts in
        //  the dependencies, is not supported by spfs, etc)
        std::env::set_var("SHELL", "bash");
        let cmd = if self.interactive {
            let runtime = spfs::active_runtime()?;
            println!("\nNow entering an interactive build shell");
            println!(" - your current directory will be set to the sources area");
            println!(" - build and install your artifacts into /spfs");
            println!(
                " - this package's build script can be run from: {}",
                build_script.display()
            );
            println!(" - to cancel and discard this build, run `exit 1`");
            println!(" - to finalize and save the package, run `exit 0`");
            spfs::build_interactive_shell_cmd(&runtime)?
        } else {
            use std::ffi::OsString;
            spfs::build_shell_initialized_command(
                OsString::from("bash"),
                &mut vec![OsString::from("-ex"), build_script.into_os_string()],
            )?
        };

        let mut args = cmd.into_iter();
        let mut cmd = std::process::Command::new(args.next().unwrap());
        cmd.args(args);
        cmd.envs(env);
        cmd.envs(self.all_options.to_environment());
        cmd.envs(get_package_build_env(&self.spec));
        cmd.env("PREFIX", &self.prefix);
        cmd.current_dir(&source_dir);

        match cmd.status()?.code() {
            Some(0) => (),
            Some(code) => {
                return Err(BuildError::new_error(format_args!(
                    "Build script returned non-zero exit status: {}",
                    code
                )))
            }
            None => {
                return Err(BuildError::new_error(format_args!(
                    "Build script failed unexpectedly"
                )))
            }
        }
        self.generate_startup_scripts()
    }

    fn generate_startup_scripts(&self) -> Result<()> {
        let ops = &self.spec.install.environment;
        if ops.is_empty() {
            return Ok(());
        }

        let startup_dir = self.prefix.join("etc").join("spfs").join("startup.d");
        if let Err(err) = std::fs::create_dir_all(&startup_dir) {
            match err.kind() {
                std::io::ErrorKind::AlreadyExists => (),
                _ => return Err(err.into()),
            }
        }

        let startup_file_csh = startup_dir.join(format!("spk_{}.csh", self.spec.pkg.name()));
        let startup_file_sh = startup_dir.join(format!("spk_{}.sh", self.spec.pkg.name()));
        let mut csh_file = std::fs::File::create(startup_file_csh)?;
        let mut sh_file = std::fs::File::create(startup_file_sh)?;
        for op in ops {
            csh_file.write_fmt(format_args!("{}\n", op.tcsh_source()))?;
            sh_file.write_fmt(format_args!("{}\n", op.bash_source()))?;
        }
        Ok(())
    }
}

/// Return the environment variables to be set for a build of the given package spec.
pub fn get_package_build_env(spec: &api::Spec) -> HashMap<String, String> {
    let mut env = HashMap::with_capacity(8);
    env.insert("SPK_PKG".to_string(), spec.pkg.to_string());
    env.insert("SPK_PKG_NAME".to_string(), spec.pkg.name().to_string());
    env.insert("SPK_PKG_VERSION".to_string(), spec.pkg.version.to_string());
    env.insert(
        "SPK_PKG_BUILD".to_string(),
        spec.pkg
            .build
            .as_ref()
            .map(api::Build::to_string)
            .unwrap_or_default(),
    );
    env.insert(
        "SPK_PKG_VERSION_MAJOR".to_string(),
        spec.pkg.version.major.to_string(),
    );
    env.insert(
        "SPK_PKG_VERSION_MINOR".to_string(),
        spec.pkg.version.minor.to_string(),
    );
    env.insert(
        "SPK_PKG_VERSION_PATCH".to_string(),
        spec.pkg.version.patch.to_string(),
    );
    env.insert(
        "SPK_PKG_VERSION_BASE".to_string(),
        spec.pkg
            .version
            .parts()
            .iter()
            .map(u32::to_string)
            .collect::<Vec<_>>()
            .join(api::VERSION_SEP),
    );
    env
}

pub async fn commit_component_layers(
    spec: &api::Spec,
    runtime: &mut spfs::runtime::Runtime,
) -> Result<HashMap<api::Component, spfs::encoding::Digest>> {
    let layer = spfs::commit_layer(runtime).await?;
    let config = spfs::load_config()?;
    let repo = config.get_repository().await?;
    let manifest = repo.read_manifest(layer.manifest).await?.unlock();
    let manifests = split_manifest_by_component(&spec.pkg, &manifest, &spec.install.components)?;
    let mut committed = HashMap::with_capacity(manifests.len());
    for (component, manifest) in manifests {
        let manifest = spfs::graph::Manifest::from(&manifest);
        let layer = spfs::graph::Layer {
            manifest: manifest.digest().unwrap(),
        };
        let layer_digest = layer.digest().unwrap();
        repo.write_object(&manifest.into()).await?;
        repo.write_object(&layer.into()).await?;
        committed.insert(component, layer_digest);
    }
    Ok(committed)
}

fn split_manifest_by_component(
    pkg: &api::Ident,
    manifest: &spfs::tracking::Manifest,
    components: &api::ComponentSpecList,
) -> Result<HashMap<api::Component, spfs::tracking::Manifest>> {
    let mut manifests = HashMap::with_capacity(components.len());
    for component in components.iter() {
        let mut component_manifest = spfs::tracking::Manifest::default();

        // identify all the file paths that we will replicate
        // first so that we can also identify necessary
        // parent directories in a second iteration
        let mut relevant_paths: HashSet<relative_path::RelativePathBuf> = Default::default();
        // all components must include the package metadata
        // as well as the marker file for itself
        relevant_paths.insert(build_spec_path(pkg));
        relevant_paths.insert(build_options_path(pkg));
        relevant_paths.insert(build_script_path(pkg));
        relevant_paths.insert(component_marker_path(pkg, &component.name));
        relevant_paths.extend(path_and_parents(data_path(pkg)));
        for node in manifest.walk() {
            if node.path.strip_prefix(data_path(pkg)).is_ok() {
                // paths within the metadata directory are controlled
                // separately and cannot be included by the component spec
                continue;
            }
            if component
                .files
                .matches(&node.path.to_path("/"), node.entry.is_dir())
            {
                relevant_paths.extend(path_and_parents(node.path.to_owned()));
            }
        }
        for node in manifest.walk() {
            if relevant_paths.contains(&node.path) {
                tracing::debug!(
                    "{}:{} collecting {:?}",
                    pkg.name(),
                    component.name,
                    node.path
                );
                let mut entry = node.entry.clone();
                if entry.is_dir() {
                    // we will be building back up any directory with
                    // only the children that is should have, so start
                    // with an empty one
                    entry.entries.clear();
                }
                component_manifest.mknod(&node.path, entry)?;
            }
        }

        manifests.insert(component.name.clone(), component_manifest);
    }
    Ok(manifests)
}

// Reset all file permissions in spfs if permissions is the
// only change for the given file
// NOTE(rbottriell): permission changes are not properly reset by spfs
// so we must deal with them manually for now
pub fn reset_permissions<P: AsRef<relative_path::RelativePath>>(
    diffs: &mut Vec<spfs::tracking::Diff>,
    prefix: P,
) -> Result<()> {
    use spfs::tracking::DiffMode;
    for diff in diffs.iter_mut() {
        match &diff.mode {
            DiffMode::Unchanged(_) | DiffMode::Removed(_) | DiffMode::Added(_) => continue,
            DiffMode::Changed(a, b) => {
                if a.size != b.size {
                    continue;
                }
                if a.object != b.object {
                    continue;
                }
                if a.kind != b.kind {
                    continue;
                }
                let mode_change = a.mode ^ b.mode;
                let nonperm_change = (mode_change | 0o777) ^ 0o777;
                if nonperm_change != 0 {
                    continue;
                }
                if mode_change != 0 {
                    let perms = std::fs::Permissions::from_mode(a.mode);
                    std::fs::set_permissions(
                        diff.path
                            .to_path(PathBuf::from(prefix.as_ref().to_string())),
                        perms,
                    )?;
                }
                diff.mode = DiffMode::Unchanged(a.clone());
            }
        }
    }
    Ok(())
}

/// Return the file path for the given source package's files.
pub fn source_package_path(pkg: &api::Ident) -> RelativePathBuf {
    data_path(pkg)
}

/// Return the file path for the given build's spec.yaml file.
///
/// This file is created during a build and stores the full
/// package spec of what was built.
pub fn build_spec_path(pkg: &api::Ident) -> RelativePathBuf {
    data_path(pkg).join("spec.yaml")
}

/// Return the file path for the given build's options.json file.
///
/// This file is created during a build and stores the set
/// of build options used when creating the package
pub fn build_options_path(pkg: &api::Ident) -> RelativePathBuf {
    data_path(pkg).join("options.json")
}

/// Return the file path for the given build's build.sh file.
///
/// This file is created during a build and stores the bash
/// script used to build the package contents
pub fn build_script_path(pkg: &api::Ident) -> RelativePathBuf {
    data_path(pkg).join("build.sh")
}

/// Return the file path for the given build's build.sh file.
///
/// This file is created during a build and stores the bash
/// script used to build the package contents
pub fn component_marker_path(pkg: &api::Ident, name: &api::Component) -> RelativePathBuf {
    data_path(pkg).join(format!("{}.cmpt", name))
}

/// Expand a path to a list of itself and all of its parents
///
/// ```
/// use relative_path::RelativePathBuf;
/// let path = RelativePathBuf::from("some/deep/path")
/// let hierarchy = path_and_parents(path);
/// assert_eq!(hierarchy, vec![
///     RelativePathBuf::from("some/deep/path"),
///     RelativePathBuf::from("some/deep"),
///     RelativePathBuf::from("some"),
/// ]);
/// ```
fn path_and_parents(mut path: RelativePathBuf) -> Vec<RelativePathBuf> {
    let mut hierarchy = Vec::new();
    loop {
        let parent = path.parent().map(ToOwned::to_owned);
        hierarchy.push(path);
        match parent {
            None => break,
            Some(parent) => {
                path = parent;
            }
        }
    }
    hierarchy
}<|MERGE_RESOLUTION|>--- conflicted
+++ resolved
@@ -256,17 +256,8 @@
         for digest in stack.into_iter() {
             runtime.push_digest(&digest)?;
         }
-<<<<<<< HEAD
-        spfs::remount_runtime(&runtime)?;
+        crate::HANDLE.block_on(spfs::remount_runtime(&runtime))?;
         let specs = solution.items().into_iter().map(|solved| solved.spec);
-=======
-        crate::HANDLE.block_on(spfs::remount_runtime(&runtime))?;
-        let specs = solution.items();
-        let specs = specs
-            .iter()
-            .map(|solved| &solved.spec)
-            .map(std::sync::Arc::as_ref);
->>>>>>> 65260ad0
         self.spec.update_for_build(&self.all_options, specs)?;
         let env = std::env::vars();
         let mut env = solution.to_environment(Some(env));
