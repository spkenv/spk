--- conflicted
+++ resolved
@@ -4,15 +4,11 @@
 
 use std::{
     collections::VecDeque,
-<<<<<<< HEAD
     fmt::Write,
-    sync::atomic::{AtomicBool, Ordering},
-=======
     sync::{
         atomic::{AtomicBool, Ordering},
         Arc,
     },
->>>>>>> 2f55fc55
     time::{Duration, Instant},
 };
 
