<<<<<<< HEAD
pkg: spk-convert-pip/1.4.4
=======
pkg: spk-convert-pip/1.5.0
>>>>>>> 584d1386
api: v0/package
build:
  script:
    - PYTHON=python3
    - if ! $($PYTHON -m spk); then PYTHON=/usr/bin/python3; fi
    - $PYTHON -m venv /spfs
    - source /spfs/bin/activate
    - /spfs/bin/pip install -U pip -r requirements.txt --force
    - cp spk-convert-pip /spfs/bin/

install:
  environment:
    - prepend: PATH
      value: /spfs/bin<|MERGE_RESOLUTION|>--- conflicted
+++ resolved
@@ -1,8 +1,4 @@
-<<<<<<< HEAD
-pkg: spk-convert-pip/1.4.4
-=======
-pkg: spk-convert-pip/1.5.0
->>>>>>> 584d1386
+pkg: spk-convert-pip/1.5.1
 api: v0/package
 build:
   script:
