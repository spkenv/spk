[package]
authors = ["Ryan Bottriell <rbottriell@imageworks.com>"]
edition = "2018"
name = "spk"
version = "0.35.0"

[lib]
name = "spk"
path = "src/lib.rs"

[[bin]]
name = "spk"
path = "src/cli/bin.rs"

[features]
<<<<<<< HEAD
sentry = ["dep:sentry"]
fixtures = ["dep:rstest"]
=======
sentry = ["dep:sentry", "dep:sentry-anyhow", "dep:sentry-tracing"]
>>>>>>> def45766
test-macros = []
migration-to-components = []

[dependencies]
anyhow = "1.0.56"
async-recursion = "1.0"
async-stream = "0.3"
async-trait = "0.1"
clap = { version = "3.2", features = ["derive", "env"] }
colored = "2.0.0"
ctrlc = "3.2.2"
data-encoding = "2.3.0"
dyn-clone = "1.0.4"
enum_dispatch = "0.3.8"
futures = "0.3.9"
glob = "0.3.0"
ignore = "0.4.18"
indexmap = "1.7.0"
itertools = "0.9"
lazy_static = "1.4.0"
nom = "7.1"
nom-supreme = "0.8"
once_cell = "1.8.0"
priority-queue = "1.2"
rand = "0.8"
regex = "1.5.4"
relative-path = "1.3.2"
ring = "0.16.15"
rstest = { version = "0.9.0", optional = true }
serde = { version = "1.0.117", features = ["derive"] }
serde_derive = "1.0.118"
serde_json = "1.0.57"
serde_yaml = "0.8.17"
<<<<<<< HEAD
sentry = { version = "0.21.0", optional = true }
spfs = { git = 'https://github.com/imageworks/spfs', tag = 'v0.34.5' }
=======
sentry = { version = "0.27.0", optional = true }
sentry-anyhow = { version = "0.27.0", optional = true }
sentry-tracing = { version = "0.27.0", optional = true }
spfs = { git = 'https://github.com/imageworks/spfs', tag = 'v0.34.4' }
>>>>>>> def45766
sys-info = "0.9.0"
tar = "0.4.30"
tempdir = "0.3.7"
thiserror = "1.0"
tokio = { version = "1.15", features = ["rt"] }
tracing = "0.1.35"
tracing-subscriber = { version = "0.3.14", features = ["env-filter"] }
url = "2.2"
whoami = "1.2"

[target.'cfg(target_os = "linux")'.dependencies]
nix = "0.23.1"

[dev-dependencies]
proptest = "1.0.0"
spk = { path = ".", features = ["fixtures", "test-macros"] }

[profile.release]
lto = true
codegen-units = 1

[workspace]
members = ["spk-launcher"]<|MERGE_RESOLUTION|>--- conflicted
+++ resolved
@@ -13,12 +13,8 @@
 path = "src/cli/bin.rs"
 
 [features]
-<<<<<<< HEAD
-sentry = ["dep:sentry"]
+sentry = ["dep:sentry", "dep:sentry-anyhow", "dep:sentry-tracing"]
 fixtures = ["dep:rstest"]
-=======
-sentry = ["dep:sentry", "dep:sentry-anyhow", "dep:sentry-tracing"]
->>>>>>> def45766
 test-macros = []
 migration-to-components = []
 
@@ -52,15 +48,10 @@
 serde_derive = "1.0.118"
 serde_json = "1.0.57"
 serde_yaml = "0.8.17"
-<<<<<<< HEAD
-sentry = { version = "0.21.0", optional = true }
-spfs = { git = 'https://github.com/imageworks/spfs', tag = 'v0.34.5' }
-=======
 sentry = { version = "0.27.0", optional = true }
 sentry-anyhow = { version = "0.27.0", optional = true }
 sentry-tracing = { version = "0.27.0", optional = true }
-spfs = { git = 'https://github.com/imageworks/spfs', tag = 'v0.34.4' }
->>>>>>> def45766
+spfs = { git = 'https://github.com/imageworks/spfs', tag = 'v0.34.5' }
 sys-info = "0.9.0"
 tar = "0.4.30"
 tempdir = "0.3.7"
