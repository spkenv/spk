// Copyright (c) 2021 Sony Pictures Imageworks, et al.
// SPDX-License-Identifier: Apache-2.0
// https://github.com/imageworks/spk
use once_cell::sync::Lazy;
use std::collections::hash_map::{DefaultHasher, Entry};
use std::collections::{HashSet, VecDeque};
use std::hash::{Hash, Hasher};
use std::iter::FromIterator;
use std::sync::{Mutex, RwLock};
use std::{collections::HashMap, sync::Arc};

use crate::api::{self, Ident, InclusionPolicy};

use super::errors::{self, GetMergedRequestError};
use super::{
    package_iterator::PackageIterator,
    solution::{PackageSource, Solution},
};

#[cfg(test)]
#[path = "./graph_test.rs"]
mod graph_test;

pub static DEAD_STATE: Lazy<Arc<State>> = Lazy::new(|| Arc::new(State::default()));

const BRANCH_ALREADY_ATTEMPTED: &str = "Branch already attempted";

#[derive(Debug)]
#[allow(clippy::large_enum_variant)]
pub enum GraphError {
    RecursionError(&'static str),
    RequestError(errors::GetMergedRequestError),
}

impl std::fmt::Display for GraphError {
    fn fmt(&self, f: &mut std::fmt::Formatter<'_>) -> std::fmt::Result {
        match self {
            Self::RecursionError(s) => s.fmt(f),
            Self::RequestError(s) => s.fmt(f),
        }
    }
}

impl From<GetMergedRequestError> for GraphError {
    fn from(err: GetMergedRequestError) -> Self {
        Self::RequestError(err)
    }
}

pub type Result<T> = std::result::Result<T, GraphError>;

#[derive(Clone, Debug)]
pub enum Change {
    RequestPackage(RequestPackage),
    RequestVar(RequestVar),
    SetOptions(SetOptions),
    SetPackage(Box<SetPackage>),
    SetPackageBuild(Box<SetPackageBuild>),
    StepBack(StepBack),
}

impl Change {
    pub fn apply(&self, base: &State) -> Arc<State> {
        match self {
            Change::RequestPackage(rp) => rp.apply(base),
            Change::RequestVar(rv) => rv.apply(base),
            Change::SetOptions(so) => so.apply(base),
            Change::SetPackage(sp) => sp.apply(base),
            Change::SetPackageBuild(spb) => spb.apply(base),
            Change::StepBack(sb) => sb.apply(base),
        }
    }
}

impl Change {
    pub fn as_decision(&self) -> Decision {
        Decision {
            changes: vec![self.clone()],
            notes: Vec::default(),
        }
    }
}

/// The decision represents a choice made by the solver.
///
/// Each decision connects one state to another in the graph.
#[derive(Clone, Debug)]
pub struct Decision {
    pub changes: Vec<Change>,
    pub notes: Vec<Note>,
}

impl Decision {
    pub fn builder<'state>(
        spec: Arc<api::Spec>,
        base: &'state State,
    ) -> DecisionBuilder<'state, 'static> {
        DecisionBuilder::new(spec, base)
    }

    pub fn new(changes: Vec<Change>) -> Self {
        Self {
            changes,
            notes: Vec::default(),
        }
    }

    pub fn apply(&self, base: &Arc<State>) -> Arc<State> {
        let mut state = None;
        let else_closure = || Arc::clone(base);
        for change in self.changes.iter() {
            state = Some(change.apply(&state.unwrap_or_else(else_closure)));
        }
        state.unwrap_or_else(else_closure)
    }

    pub fn add_notes(&mut self, notes: impl IntoIterator<Item = Note>) {
        self.notes.extend(notes)
    }
}

pub struct DecisionBuilder<'state, 'cmpt> {
    base: &'state State,
    spec: Arc<api::Spec>,
    components: HashSet<&'cmpt api::Component>,
}

impl<'state> DecisionBuilder<'state, 'static> {
    pub fn new(spec: Arc<api::Spec>, base: &'state State) -> Self {
        Self {
            base,
            spec,
            components: HashSet::new(),
        }
    }
}

impl<'state, 'cmpt> DecisionBuilder<'state, 'cmpt> {
    pub fn with_components<'a>(
        self,
        components: impl IntoIterator<Item = &'a api::Component>,
    ) -> DecisionBuilder<'state, 'a> {
        DecisionBuilder {
            components: components.into_iter().collect(),
            spec: self.spec,
            base: self.base,
        }
    }

    pub fn build_package(self, build_env: &Solution) -> crate::Result<Decision> {
        let generate_changes = || -> crate::Result<Vec<_>> {
            let mut changes = Vec::<Change>::new();

            let specs = build_env.items().into_iter().map(|s| s.spec);
            let options = build_env.options();
            let mut spec = (*self.spec).clone();
            spec.update_for_build(&options, specs)?;
            let spec = Arc::new(spec);

            changes.push(Change::SetPackageBuild(Box::new(SetPackageBuild::new(
                spec.clone(),
                self.spec.clone(),
            ))));

            changes.extend(self.requirements_to_changes(&self.spec.install.requirements));
            changes.extend(self.components_to_changes(&self.spec.install.components));
            changes.extend(self.embedded_to_changes(&self.spec.install.embedded));
            changes.push(Self::options_to_change(&spec));

            Ok(changes)
        };

        Ok(Decision {
            changes: generate_changes()?,
            notes: Vec::default(),
        })
    }

    pub fn resolve_package(self, source: PackageSource) -> Decision {
        let generate_changes = || {
            let mut changes = vec![Change::SetPackage(Box::new(SetPackage::new(
                self.spec.clone(),
                source,
            )))];

            // installation options are not relevant for source packages
            if self.spec.pkg.is_source() {
                return changes;
            }

            changes.extend(self.requirements_to_changes(&self.spec.install.requirements));
            changes.extend(self.components_to_changes(&self.spec.install.components));
            changes.extend(self.embedded_to_changes(&self.spec.install.embedded));
            changes.push(Self::options_to_change(&self.spec));

            changes
        };

        Decision {
            changes: generate_changes(),
            notes: Vec::default(),
        }
    }

    fn requirements_to_changes(&self, requirements: &api::RequirementsList) -> Vec<Change> {
        requirements
            .iter()
            .flat_map(|req| match req {
                api::Request::Pkg(req) => self.pkg_request_to_changes(req),
                api::Request::Var(req) => vec![Change::RequestVar(RequestVar::new(req.clone()))],
            })
            .collect()
    }

    fn components_to_changes(&self, components: &api::ComponentSpecList) -> Vec<Change> {
        let mut changes = vec![];
        let required = self
            .spec
            .install
            .components
            .resolve_uses(self.components.iter().cloned());
        for component in components.iter() {
            if !required.contains(&component.name) {
                continue;
            }
            changes.extend(self.requirements_to_changes(&component.requirements));
            changes.extend(self.embedded_to_changes(&component.embedded));
        }
        changes
    }

    fn pkg_request_to_changes(&self, req: &api::PkgRequest) -> Vec<Change> {
        let mut req = std::borrow::Cow::Borrowed(req);
        if req.pkg.components.is_empty() {
            // if no component was requested specifically,
            // then we must assume the default run component
            req.to_mut().pkg.components.insert(api::Component::Run);
        }
        let mut changes = vec![Change::RequestPackage(RequestPackage::new(
            req.clone().into_owned(),
        ))];
        // we need to check if this request will change a previously
        // resolved package (eg: by adding a new component with new requirements)
        let (spec, _source) = match self.base.get_current_resolve(req.pkg.name()) {
            Ok(e) => e,
            Err(_) => return changes,
        };
        let existing = match self.base.get_merged_request(req.pkg.name()) {
            Ok(r) => r,
            // the error case here should not be possible since we have
            // already found a resolved package...
            Err(_) => return changes,
        };
        let new_components = spec
            .install
            .components
            .resolve_uses(req.pkg.components.iter());
        let existing_components = spec
            .install
            .components
            .resolve_uses(existing.pkg.components.iter());
        let added_components = new_components
            .difference(&existing_components)
            .collect::<HashSet<_>>();
        if added_components.is_empty() {
            return changes;
        }
        for component in spec.install.components.iter() {
            if !added_components.contains(&component.name) {
                continue;
            }
            changes.extend(self.requirements_to_changes(&component.requirements));
        }
        changes
    }

    fn embedded_to_changes(&self, embedded: &api::EmbeddedPackagesList) -> Vec<Change> {
        embedded
            .iter()
            .flat_map(|embedded| {
                [
                    Change::RequestPackage(RequestPackage::new(api::PkgRequest::from_ident(
                        &embedded.pkg,
                    ))),
                    Change::SetPackage(Box::new(SetPackage::new(
                        Arc::new(embedded.clone()),
                        PackageSource::Spec(self.spec.clone()),
                    ))),
                ]
            })
            .collect()
    }

    fn options_to_change(spec: &api::Spec) -> Change {
        let mut opts = api::OptionMap::default();
        opts.insert(
            spec.pkg.name().to_owned(),
            spec.compat.render(&spec.pkg.version),
        );
        for opt in &spec.build.options {
            let value = opt.get_value(None);
            if !value.is_empty() {
                let name = opt.namespaced_name(spec.pkg.name());
                opts.insert(name, value);
            }
        }
        Change::SetOptions(SetOptions::new(opts))
    }
}

#[derive(Clone, Debug)]
pub struct Graph {
    pub root: Arc<RwLock<Node>>,
    pub nodes: HashMap<u64, Arc<RwLock<Node>>>,
}

impl Graph {
    pub fn new() -> Self {
        let dead_state = Arc::new(RwLock::new(Node::new(DEAD_STATE.clone())));
        let dead_state_id = dead_state.read().unwrap().id();
        let nodes = [(dead_state_id, dead_state.clone())]
            .iter()
            .cloned()
            .collect();
        Graph {
            root: dead_state,
            nodes,
        }
    }

    pub fn add_branch(&mut self, source_id: u64, decision: Decision) -> Result<Arc<RwLock<Node>>> {
        let old_node = self
            .nodes
            .get(&source_id)
            .expect("source_id exists in nodes")
            .clone();
        let new_state = decision.apply(&(old_node.read().unwrap().state));
        let mut new_node = Arc::new(RwLock::new(Node::new(new_state)));
        {
            let mut new_node_lock = new_node.write().unwrap();

            match self.nodes.get(&new_node_lock.id()) {
                None => {
                    self.nodes.insert(new_node_lock.id(), new_node.clone());
                    for (name, iterator) in old_node.read().unwrap().iterators.iter() {
                        new_node_lock.set_iterator(name, iterator)
                    }
                }
                Some(node) => {
                    drop(new_node_lock);
                    new_node = node.clone();
                }
            }
        }

        let mut old_node_lock = old_node.write().unwrap();
        {
            // Avoid deadlock if old_node is the same node as new_node
            if !Arc::ptr_eq(&old_node, &new_node) {
                let mut new_node_lock = new_node.write().unwrap();
                old_node_lock.add_output(decision.clone(), &new_node_lock.state)?;
                new_node_lock.add_input(&old_node_lock.state, decision);
            } else {
                let old_state = old_node_lock.state.clone();
                old_node_lock.add_output(decision.clone(), &old_state)?;
                old_node_lock.add_input(&old_state, decision);
            }
        }
        Ok(new_node)
    }

    pub fn walk(&self) -> GraphIter {
        GraphIter::new(self)
    }
}

impl Default for Graph {
    fn default() -> Self {
        Self::new()
    }
}

enum WalkState {
    ToProcessNonEmpty,
    YieldOuts,
    YieldNextNode(Decision),
}

pub struct GraphIter<'graph> {
    graph: &'graph Graph,
    node_outputs: HashMap<u64, VecDeque<Decision>>,
    to_process: VecDeque<Arc<RwLock<Node>>>,
    /// Which entry of node_outputs is currently being worked on.
    outs: Option<u64>,
    iter_node: Arc<RwLock<Node>>,
    walk_state: WalkState,
}

impl<'graph> GraphIter<'graph> {
    pub fn new(graph: &'graph Graph) -> GraphIter<'graph> {
        let to_process = VecDeque::from_iter([graph.root.clone()]);
        let iter_node = graph.root.clone();
        GraphIter {
            graph,
            node_outputs: HashMap::default(),
            to_process,
            outs: None,
            iter_node,
            walk_state: WalkState::ToProcessNonEmpty,
        }
    }
}

impl<'graph> Iterator for GraphIter<'graph> {
    type Item = (Node, Decision);

    fn next(&mut self) -> Option<Self::Item> {
        loop {
            match self.walk_state {
                WalkState::ToProcessNonEmpty => {
                    if self.to_process.is_empty() {
                        self.walk_state = WalkState::YieldOuts;
                        continue;
                    }

                    let node = self.to_process.pop_front().unwrap();
                    let node_lock = node.read().unwrap();

                    if let Entry::Vacant(e) = self.node_outputs.entry(node_lock.id()) {
                        e.insert(node_lock.outputs_decisions.iter().cloned().collect());

                        for decision in node_lock.outputs_decisions.iter().rev() {
                            let destination = decision.apply(&node_lock.state);
                            self.to_process.push_front(
                                self.graph.nodes.get(&destination.id()).unwrap().clone(),
                            );
                        }
                    }

                    self.outs = Some(node_lock.id());
                    let outs = self.node_outputs.get_mut(&node_lock.id()).unwrap();
                    if outs.is_empty() {
                        continue;
                    }

                    self.to_process.push_back(node.clone());
                    let decision = outs.pop_front().unwrap();
                    return Some((node_lock.clone(), decision));
                }
                WalkState::YieldOuts => {
                    let outs = self.node_outputs.get_mut(&self.outs.unwrap()).unwrap();
                    if outs.is_empty() {
                        return None;
                    }

                    let node_lock = self.iter_node.read().unwrap();

                    let decision = outs.pop_front().unwrap();
                    self.walk_state = WalkState::YieldNextNode(decision.clone());
                    return Some((node_lock.clone(), decision));
                }
                WalkState::YieldNextNode(ref decision) => {
                    let next_state_id = {
                        let node_lock = self.iter_node.read().unwrap();

                        let next_state = decision.apply(&node_lock.state);
                        next_state.id()
                    };
                    self.iter_node = self.graph.nodes.get(&next_state_id).unwrap().clone();
                    self.walk_state = WalkState::YieldOuts;
                    continue;
                }
            }
        }
    }
}

#[derive(Clone, Debug)]
pub struct Node {
    // Preserve order of inputs/outputs for iterating
    // in the same order.
    inputs: HashSet<u64>,
    inputs_decisions: Vec<Decision>,
    outputs: HashSet<u64>,
    outputs_decisions: Vec<Decision>,
    pub state: Arc<State>,
    iterators: HashMap<String, Arc<Mutex<Box<dyn PackageIterator>>>>,
}

impl Node {
    pub fn add_input(&mut self, state: &State, decision: Decision) {
        self.inputs.insert(state.id());
        self.inputs_decisions.push(decision);
    }

    pub fn add_output(&mut self, decision: Decision, state: &State) -> Result<()> {
        if self.outputs.contains(&state.id()) {
            return Err(GraphError::RecursionError(BRANCH_ALREADY_ATTEMPTED));
        }
        self.outputs.insert(state.id());
        self.outputs_decisions.push(decision);
        Ok(())
    }

    pub fn get_iterator(&self, package_name: &str) -> Option<Arc<Mutex<Box<dyn PackageIterator>>>> {
        self.iterators.get(package_name).cloned()
    }

    pub fn new(state: Arc<State>) -> Self {
        Node {
            inputs: HashSet::default(),
            inputs_decisions: Vec::default(),
            outputs: HashSet::default(),
            outputs_decisions: Vec::default(),
            state,
            iterators: HashMap::default(),
        }
    }

    #[inline]
    pub fn id(&self) -> u64 {
        self.state.id()
    }

    pub fn set_iterator(
        &mut self,
        package_name: &str,
        iterator: &Arc<Mutex<Box<dyn PackageIterator>>>,
    ) {
        if self.iterators.contains_key(package_name) {
            panic!("iterator already exists [INTERNAL ERROR]");
        }
        self.iterators.insert(
            package_name.to_owned(),
            Arc::new(Mutex::new(iterator.lock().unwrap().clone())),
        );
    }
}

/// Some additional information left by the solver
#[derive(Clone, Debug)]
pub enum Note {
    SkipPackageNote(SkipPackageNote),
    Other(String),
}

#[derive(Clone, Debug)]
pub struct RequestPackage {
    pub request: api::PkgRequest,
}

impl RequestPackage {
    pub fn new(request: api::PkgRequest) -> Self {
        RequestPackage { request }
    }

    pub fn apply(&self, base: &State) -> Arc<State> {
        // XXX: An immutable data structure for pkg_requests would
        // allow for sharing.
        let mut new_requests = (*base.pkg_requests).clone();
        new_requests.push(self.request.clone());
        Arc::new(base.with_pkg_requests(new_requests))
    }
}

#[derive(Clone, Debug)]
pub struct RequestVar {
    pub request: api::VarRequest,
}

impl RequestVar {
    pub fn new(request: api::VarRequest) -> Self {
        RequestVar { request }
    }

    pub fn apply(&self, base: &State) -> Arc<State> {
        // XXX: An immutable data structure for var_requests would
        // allow for sharing.
        let mut new_requests = (*base.var_requests).clone();
        new_requests.push(self.request.clone());
        let mut options = base
            .options
            .iter()
            .cloned()
            .filter(|(var, _)| *var != self.request.var)
            .collect::<Vec<_>>();
        options.push((self.request.var.to_owned(), self.request.value.to_owned()));
        Arc::new(base.with_var_requests_and_options(new_requests, options))
    }
}

#[derive(Clone, Debug)]
pub struct SetOptions {
    pub options: api::OptionMap,
}

impl SetOptions {
    pub fn new(options: api::OptionMap) -> Self {
        SetOptions { options }
    }

    pub fn apply(&self, base: &State) -> Arc<State> {
        // Update options while preserving order to match
        // python dictionary behaviour. "Updating a key
        // does not affect the order."
        let mut insertion_order = 0;
        // Build a lookup hash with an insertion order.
        let mut options: HashMap<String, (i32, String)> = base
            .options
            .iter()
            .cloned()
            .map(|(var, value)| {
                let i = insertion_order;
                insertion_order += 1;
                (var, (i, value))
            })
            .collect();
        // Update base options with request options...
        for (k, v) in self.options.iter() {
            match options.get_mut(k) {
                // Unless already present and request option value is empty.
                Some(_) if v.is_empty() => continue,
                // If option already existed, keep same insertion order.
                Some((_, value)) => *value = v.to_owned(),
                // New options are inserted at the end.
                None => {
                    let i = insertion_order;
                    insertion_order += 1;
                    options.insert(k.to_owned(), (i, v.to_owned()));
                }
            };
        }
        let mut options = options.into_iter().collect::<Vec<_>>();
        options.sort_by_key(|(_, (i, _))| *i);
        Arc::new(
            base.with_options(
                options
                    .into_iter()
                    .map(|(var, (_, value))| (var, value))
                    .collect::<Vec<_>>(),
            ),
        )
    }
}

#[derive(Clone, Debug)]
pub struct SetPackage {
    pub spec: Arc<api::Spec>,
    pub source: PackageSource,
}

impl SetPackage {
    pub fn new(spec: Arc<api::Spec>, source: PackageSource) -> Self {
        SetPackage { spec, source }
    }

    pub fn apply(&self, base: &State) -> Arc<State> {
        Arc::new(base.with_package(self.spec.clone(), self.source.clone()))
    }
}

/// Sets a package in the resolve, denoting is as a new build.
#[derive(Clone, Debug)]
pub struct SetPackageBuild {
    pub spec: Arc<api::Spec>,
    pub source: PackageSource,
}

impl SetPackageBuild {
    pub fn new(spec: Arc<api::Spec>, source: Arc<api::Spec>) -> Self {
        SetPackageBuild {
            spec,
            source: PackageSource::Spec(source),
        }
    }

    pub fn apply(&self, base: &State) -> Arc<State> {
        Arc::new(base.with_package(self.spec.clone(), self.source.clone()))
    }
}

#[derive(Clone, Debug)]
struct StateId {
    pkg_requests_hash: u64,
    var_requests_hash: u64,
    packages_hash: u64,
    options_hash: u64,
    full_hash: u64,
}

impl StateId {
    #[inline]
    fn id(&self) -> u64 {
        self.full_hash
    }

    pub fn new(
        pkg_requests_hash: u64,
        var_requests_hash: u64,
        packages_hash: u64,
        options_hash: u64,
    ) -> Self {
        let full_hash = {
            let mut hasher = DefaultHasher::new();
            pkg_requests_hash.hash(&mut hasher);
            var_requests_hash.hash(&mut hasher);
            packages_hash.hash(&mut hasher);
            options_hash.hash(&mut hasher);
            hasher.finish()
        };
        Self {
            pkg_requests_hash,
            var_requests_hash,
            packages_hash,
            options_hash,
            full_hash,
        }
    }

    fn options_hash(options: &[(String, String)]) -> u64 {
        let mut hasher = DefaultHasher::new();
        options.hash(&mut hasher);
        hasher.finish()
    }

    fn pkg_requests_hash(pkg_requests: &[api::PkgRequest]) -> u64 {
        let mut hasher = DefaultHasher::new();
        pkg_requests.hash(&mut hasher);
        hasher.finish()
    }

    fn packages_hash(packages: &[(Arc<api::Spec>, PackageSource)]) -> u64 {
        let mut hasher = DefaultHasher::new();
        for (p, _) in packages.iter() {
            p.hash(&mut hasher)
        }
        hasher.finish()
    }

    fn var_requests_hash(var_requests: &[api::VarRequest]) -> u64 {
        let mut hasher = DefaultHasher::new();
        var_requests.hash(&mut hasher);
        hasher.finish()
    }

    fn with_options(&self, options: &[(String, String)]) -> Self {
        Self::new(
            self.pkg_requests_hash,
            self.var_requests_hash,
            self.packages_hash,
            StateId::options_hash(options),
        )
    }

    fn with_pkg_requests(&self, pkg_requests: &[api::PkgRequest]) -> Self {
        Self::new(
            StateId::pkg_requests_hash(pkg_requests),
            self.var_requests_hash,
            self.packages_hash,
            self.options_hash,
        )
    }

    fn with_packages(&self, packages: &[(Arc<api::Spec>, PackageSource)]) -> Self {
        Self::new(
            self.pkg_requests_hash,
            self.var_requests_hash,
            StateId::packages_hash(packages),
            self.options_hash,
        )
    }

    fn with_var_requests_and_options(
        &self,
        var_requests: &[api::VarRequest],
        options: &[(String, String)],
    ) -> Self {
        Self::new(
            self.pkg_requests_hash,
            StateId::var_requests_hash(var_requests),
            self.packages_hash,
            StateId::options_hash(options),
        )
    }
}

// `State` is immutable. It should not derive Clone.
#[derive(Debug)]
pub struct State {
    pub pkg_requests: Arc<Vec<api::PkgRequest>>,
    var_requests: Arc<Vec<api::VarRequest>>,
    packages: Arc<Vec<(Arc<api::Spec>, PackageSource)>>,
    options: Arc<Vec<(String, String)>>,
    state_id: StateId,
}

impl State {
    pub fn new(
        pkg_requests: Vec<api::PkgRequest>,
        var_requests: Vec<api::VarRequest>,
        packages: Vec<(Arc<api::Spec>, PackageSource)>,
        options: Vec<(String, String)>,
    ) -> Self {
        // TODO: This pre-calculates the hash but there
        // may be states constructed where the id is
        // never accessed. Determine if it is better
        // to lazily compute this on demand.
        let state_id = StateId::new(
            StateId::pkg_requests_hash(&pkg_requests),
            StateId::var_requests_hash(&var_requests),
            StateId::packages_hash(&packages),
            StateId::options_hash(&options),
        );
        State {
            pkg_requests: Arc::new(pkg_requests),
            var_requests: Arc::new(var_requests),
            packages: Arc::new(packages),
            options: Arc::new(options),
            state_id,
        }
    }

    pub fn as_solution(&self) -> Result<Solution> {
        let mut solution = Solution::new(Some(self.options.iter().cloned().collect()));
        for (spec, source) in self.packages.iter() {
            let req = self
                .get_merged_request(spec.pkg.name())
                .map_err(GraphError::RequestError)?;
            solution.add(&req, spec.clone(), source.clone());
        }
        Ok(solution)
    }

    pub fn default() -> Self {
        State::new(
            Vec::default(),
            Vec::default(),
            Vec::default(),
            Vec::default(),
        )
    }

    pub fn get_current_resolve(
        &self,
        name: &str,
    ) -> errors::GetCurrentResolveResult<(&Arc<api::Spec>, &PackageSource)> {
        // TODO: cache this
        for (spec, source) in &*self.packages {
            if spec.pkg.name() == name {
                return Ok((spec, source));
            }
        }
        Err(errors::GetCurrentResolveError::PackageNotResolved(format!(
            "Has not been resolved: '{}'",
            name
        )))
    }

    pub fn get_merged_request(
        &self,
        name: &str,
    ) -> errors::GetMergedRequestResult<api::PkgRequest> {
        // tests reveal this method is not safe to cache.
        let mut merged: Option<api::PkgRequest> = None;
        for request in self.pkg_requests.iter() {
            match merged.as_mut() {
                None => {
                    if request.pkg.name() != name {
                        continue;
                    }
                    merged = Some(request.clone());
                }
                Some(merged) => {
                    if request.pkg.name() != merged.pkg.name() {
                        continue;
                    }
                    merged.restrict(request)?;
                }
            }
        }
        match merged {
            Some(merged) => Ok(merged),
            None => Err(errors::GetMergedRequestError::NoRequestFor(format!(
                "No requests for '{}' [INTERNAL ERROR]",
                name
            ))),
        }
    }

    pub fn get_next_request(&self) -> Result<Option<api::PkgRequest>> {
        // tests reveal this method is not safe to cache.
        let packages: HashSet<&str> = self
            .packages
            .iter()
            .map(|(spec, _)| spec.pkg.name())
            .collect();
        for request in self.pkg_requests.iter() {
            if packages.contains(request.pkg.name()) {
                continue;
            }
            if request.inclusion_policy == InclusionPolicy::IfAlreadyPresent {
                continue;
            }
            return Ok(Some(self.get_merged_request(request.pkg.name())?));
        }

        Ok(None)
    }

    pub fn get_pkg_requests(&self) -> &Vec<api::PkgRequest> {
        &self.pkg_requests
    }

    pub fn get_var_requests(&self) -> &Vec<api::VarRequest> {
        &self.var_requests
    }

    fn with_options(&self, options: Vec<(String, String)>) -> Self {
        let state_id = self.state_id.with_options(&options);
        Self {
            pkg_requests: Arc::clone(&self.pkg_requests),
            var_requests: Arc::clone(&self.var_requests),
            packages: Arc::clone(&self.packages),
            options: Arc::new(options),
            state_id,
        }
    }

    fn with_package(&self, spec: Arc<api::Spec>, source: PackageSource) -> Self {
        let mut packages = Vec::with_capacity(self.packages.len() + 1);
        packages.extend(self.packages.iter().cloned());
        packages.push((spec, source));
        let state_id = self.state_id.with_packages(&packages);
        Self {
            pkg_requests: Arc::clone(&self.pkg_requests),
            var_requests: Arc::clone(&self.var_requests),
            packages: Arc::new(packages),
            options: Arc::clone(&self.options),
            state_id,
        }
    }

    fn with_pkg_requests(&self, pkg_requests: Vec<api::PkgRequest>) -> Self {
        let state_id = self.state_id.with_pkg_requests(&pkg_requests);
        Self {
            pkg_requests: Arc::new(pkg_requests),
            var_requests: Arc::clone(&self.var_requests),
            packages: Arc::clone(&self.packages),
            options: Arc::clone(&self.options),
            state_id,
        }
    }

    fn with_var_requests_and_options(
        &self,
        var_requests: Vec<api::VarRequest>,
        options: Vec<(String, String)>,
    ) -> Self {
        let state_id = self
            .state_id
            .with_var_requests_and_options(&var_requests, &options);
        Self {
            pkg_requests: Arc::clone(&self.pkg_requests),
            var_requests: Arc::new(var_requests),
            packages: Arc::clone(&self.packages),
            options: Arc::new(options),
            state_id,
        }
    }

    pub fn get_option_map(&self) -> api::OptionMap {
        // TODO: cache this
        self.options.iter().cloned().collect()
    }

    pub fn id(&self) -> u64 {
        self.state_id.id()
    }
}

#[derive(Clone, Debug)]
pub enum SkipPackageNoteReason {
    String(String),
    Compatibility(api::Compatibility),
}

impl std::fmt::Display for SkipPackageNoteReason {
    fn fmt(&self, f: &mut std::fmt::Formatter<'_>) -> std::fmt::Result {
        match self {
            Self::String(s) => s.fmt(f),
            Self::Compatibility(c) => c.fmt(f),
        }
    }
}

#[derive(Clone, Debug)]
pub struct SkipPackageNote {
    pub pkg: Ident,
    pub reason: SkipPackageNoteReason,
}

impl SkipPackageNote {
    pub fn new(pkg: Ident, reason: api::Compatibility) -> Self {
        SkipPackageNote {
            pkg,
            reason: SkipPackageNoteReason::Compatibility(reason),
        }
    }

    pub fn new_from_message(pkg: Ident, reason: &str) -> Self {
        SkipPackageNote {
            pkg,
            reason: SkipPackageNoteReason::String(reason.to_owned()),
        }
    }
}

#[derive(Clone, Debug)]
pub struct StepBack {
    pub cause: String,
    pub destination: Arc<State>,
}

impl StepBack {
    pub fn new(cause: impl Into<String>, to: &Arc<State>) -> Self {
        StepBack {
            cause: cause.into(),
            destination: Arc::clone(to),
        }
    }

<<<<<<< HEAD
    pub fn apply(&self, _base: &State) -> Arc<State> {
        self.destination.clone()
=======
    fn apply(&self, _base: &State) -> Arc<State> {
        Arc::clone(&self.destination)
>>>>>>> c4a47e0c
    }
}<|MERGE_RESOLUTION|>--- conflicted
+++ resolved
@@ -1029,12 +1029,7 @@
         }
     }
 
-<<<<<<< HEAD
     pub fn apply(&self, _base: &State) -> Arc<State> {
-        self.destination.clone()
-=======
-    fn apply(&self, _base: &State) -> Arc<State> {
         Arc::clone(&self.destination)
->>>>>>> c4a47e0c
     }
 }