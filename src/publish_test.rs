// Copyright (c) 2022 Sony Pictures Imageworks, et al.
// SPDX-License-Identifier: Apache-2.0
// https://github.com/imageworks/spk

use rstest::rstest;

use super::Publisher;
use crate::{api, fixtures::*, prelude::*};

#[rstest]
#[tokio::test]
async fn test_publish_no_version_spec() {
    let rt = spfs_runtime().await;
    let spec = crate::recipe!({"pkg": "my-pkg/1.0.0"});
    rt.tmprepo.publish_recipe(&spec).await.unwrap();
    let spec = crate::spec!({"pkg": "my-pkg/1.0.0/BGSHW3CN"});
    rt.tmprepo
        .publish_package(
            &spec,
            &vec![(api::Component::Run, empty_layer_digest())]
                .into_iter()
                .collect(),
        )
        .await
        .unwrap();

    let destination = spfsrepo().await;
    let publisher = Publisher::new(rt.tmprepo.clone(), destination.repo.clone());
<<<<<<< HEAD
    publisher
        .publish(&spec.ident().with_build(None))
        .await
        .unwrap();
    destination.read_components(spec.ident()).await.unwrap();
=======
    publisher.publish(&spec.pkg.with_build(None)).await.unwrap();
    destination.get_package(&spec.pkg).await.unwrap();
}

#[rstest]
#[tokio::test]
async fn test_publish_build_also_publishes_spec() {
    // This test only publishes a single build and verifies that the spec
    // is also published.
    let rt = spfs_runtime().await;
    let spec = crate::spec!({"pkg": "my-pkg/1.0.0"});
    rt.tmprepo.publish_spec(&spec).await.unwrap();
    let spec = crate::spec!({"pkg": "my-pkg/1.0.0/BGSHW3CN"});
    rt.tmprepo
        .publish_package(
            &spec,
            vec![(api::Component::Run, empty_layer_digest())]
                .into_iter()
                .collect(),
        )
        .await
        .unwrap();

    let destination = spfsrepo().await;
    let publisher = Publisher::new(rt.tmprepo.clone(), destination.repo.clone());
    // Include build when publishing this spec.
    publisher.publish(&spec.pkg).await.unwrap();
    let r = destination.read_spec(&spec.pkg.with_build(None)).await;
    assert!(
        r.is_ok(),
        "Expected to be able to read spec, but got error: {}",
        r.err().unwrap()
    )
}

#[rstest]
#[tokio::test]
async fn test_publish_multiple_builds_individually() {
    // This test publishes multiple builds and verifies that subsequent builds
    // don't fail to publish because the spec is already there.
    let rt = spfs_runtime().await;
    let spec = crate::spec!({"pkg": "my-pkg/1.0.0"});
    rt.tmprepo.publish_spec(&spec).await.unwrap();

    let destination = spfsrepo().await;
    let publisher = Publisher::new(rt.tmprepo.clone(), destination.repo.clone());

    {
        let spec = crate::spec!({"pkg": "my-pkg/1.0.0/BGSHW3CN"});
        rt.tmprepo
            .publish_package(
                &spec,
                vec![(api::Component::Run, empty_layer_digest())]
                    .into_iter()
                    .collect(),
            )
            .await
            .unwrap();

        // Include build when publishing this spec.
        publisher.publish(&spec.pkg).await.unwrap();
    }

    {
        // Publish a second, different build here.
        let spec = crate::spec!({"pkg": "my-pkg/1.0.0/CU7ZWOIF"});
        rt.tmprepo
            .publish_package(
                &spec,
                vec![(api::Component::Run, empty_layer_digest())]
                    .into_iter()
                    .collect(),
            )
            .await
            .unwrap();

        // Include build when publishing this spec.
        let r = publisher.publish(&spec.pkg).await;
        assert!(
            r.is_ok(),
            "Expected second publish to succeed, but got error: {}",
            r.err().unwrap()
        )
    }
>>>>>>> c2a4ec1e
}<|MERGE_RESOLUTION|>--- conflicted
+++ resolved
@@ -26,15 +26,11 @@
 
     let destination = spfsrepo().await;
     let publisher = Publisher::new(rt.tmprepo.clone(), destination.repo.clone());
-<<<<<<< HEAD
     publisher
         .publish(&spec.ident().with_build(None))
         .await
         .unwrap();
     destination.read_components(spec.ident()).await.unwrap();
-=======
-    publisher.publish(&spec.pkg.with_build(None)).await.unwrap();
-    destination.get_package(&spec.pkg).await.unwrap();
 }
 
 #[rstest]
@@ -43,13 +39,13 @@
     // This test only publishes a single build and verifies that the spec
     // is also published.
     let rt = spfs_runtime().await;
-    let spec = crate::spec!({"pkg": "my-pkg/1.0.0"});
-    rt.tmprepo.publish_spec(&spec).await.unwrap();
+    let recipe = crate::recipe!({"pkg": "my-pkg/1.0.0"});
+    rt.tmprepo.publish_recipe(&recipe).await.unwrap();
     let spec = crate::spec!({"pkg": "my-pkg/1.0.0/BGSHW3CN"});
     rt.tmprepo
         .publish_package(
             &spec,
-            vec![(api::Component::Run, empty_layer_digest())]
+            &vec![(api::Component::Run, empty_layer_digest())]
                 .into_iter()
                 .collect(),
         )
@@ -59,8 +55,8 @@
     let destination = spfsrepo().await;
     let publisher = Publisher::new(rt.tmprepo.clone(), destination.repo.clone());
     // Include build when publishing this spec.
-    publisher.publish(&spec.pkg).await.unwrap();
-    let r = destination.read_spec(&spec.pkg.with_build(None)).await;
+    publisher.publish(spec.ident()).await.unwrap();
+    let r = destination.read_recipe(&spec.ident().with_build(None)).await;
     assert!(
         r.is_ok(),
         "Expected to be able to read spec, but got error: {}",
@@ -74,8 +70,8 @@
     // This test publishes multiple builds and verifies that subsequent builds
     // don't fail to publish because the spec is already there.
     let rt = spfs_runtime().await;
-    let spec = crate::spec!({"pkg": "my-pkg/1.0.0"});
-    rt.tmprepo.publish_spec(&spec).await.unwrap();
+    let recipe = crate::recipe!({"pkg": "my-pkg/1.0.0"});
+    rt.tmprepo.publish_recipe(&recipe).await.unwrap();
 
     let destination = spfsrepo().await;
     let publisher = Publisher::new(rt.tmprepo.clone(), destination.repo.clone());
@@ -85,7 +81,7 @@
         rt.tmprepo
             .publish_package(
                 &spec,
-                vec![(api::Component::Run, empty_layer_digest())]
+                &vec![(api::Component::Run, empty_layer_digest())]
                     .into_iter()
                     .collect(),
             )
@@ -93,7 +89,7 @@
             .unwrap();
 
         // Include build when publishing this spec.
-        publisher.publish(&spec.pkg).await.unwrap();
+        publisher.publish(spec.ident()).await.unwrap();
     }
 
     {
@@ -102,7 +98,7 @@
         rt.tmprepo
             .publish_package(
                 &spec,
-                vec![(api::Component::Run, empty_layer_digest())]
+                &vec![(api::Component::Run, empty_layer_digest())]
                     .into_iter()
                     .collect(),
             )
@@ -110,12 +106,11 @@
             .unwrap();
 
         // Include build when publishing this spec.
-        let r = publisher.publish(&spec.pkg).await;
+        let r = publisher.publish(spec.ident()).await;
         assert!(
             r.is_ok(),
             "Expected second publish to succeed, but got error: {}",
             r.err().unwrap()
         )
     }
->>>>>>> c2a4ec1e
 }