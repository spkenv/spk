--- conflicted
+++ resolved
@@ -40,12 +40,9 @@
 procfs = "0.13.2"
 sentry = { version = "0.27.0" }
 sentry-anyhow = { version = "0.27.0" }
-<<<<<<< HEAD
 sentry-tracing = { version = "0.27.0" }
-=======
 serde = "1.0"
 serde_json = "1.0"
->>>>>>> e3a203b1
 strip-ansi-escapes = "0.1.1"
 thiserror = "1.0"
 tokio = { version = "1.20", features = ["rt"] }
