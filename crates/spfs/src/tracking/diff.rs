--- conflicted
+++ resolved
@@ -67,30 +67,15 @@
 impl Diff {
     fn details(&self) -> String {
         let mut details = String::new();
-<<<<<<< HEAD
         if let DiffMode::Changed(a, b) = &self.mode {
             if a.mode != b.mode {
-                details = format!("{} {{{:06o} => {:06o}}}", details, a.mode, b.mode);
+                details = format!("{details} {{{:06o} => {:06o}}}", a.mode, b.mode);
             }
             if a.kind != b.kind {
-                details = format!("{} {{{} => {}}}", details, a.kind, b.kind);
+                details = format!("{details} {{{} => {}}}", a.kind, b.kind);
             }
             if a.object != b.object {
-                details = format!("{} {{!object!}}", details);
-=======
-        match self.entries.as_ref() {
-            None => (),
-            Some((a, b)) => {
-                if a.mode != b.mode {
-                    details = format!("{details} {{{:06o} => {:06o}}}", a.mode, b.mode);
-                }
-                if a.kind != b.kind {
-                    details = format!("{details} {{{} => {}}}", a.kind, b.kind);
-                }
-                if a.object != b.object {
-                    details = format!("{details} {{!object!}}");
-                }
->>>>>>> 8bfd2408
+                details = format!("{details} {{!content!}}");
             }
         }
         details
