--- conflicted
+++ resolved
@@ -33,26 +33,14 @@
     let (local_repo, remote_repo) = tokio::join!(
         super::local_repository(),
         super::remote_repository("origin"),
-<<<<<<< HEAD
     );
     let local_repo = local_repo?;
-    let mut target_repo = super::SPFSRepository::from((
-        filename.display().to_string(),
+    let mut target_repo = super::SPFSRepository::try_from((
+        "archive",
         spfs::storage::RepositoryHandle::from(
             spfs::storage::tar::TarRepository::create(&filename).await?,
         ),
-    ));
-=======
-        async {
-            super::SPFSRepository::try_from((
-                "archive",
-                spfs::storage::RepositoryHandle::from(
-                    spfs::storage::tar::TarRepository::create(&filename).await?,
-                ),
-            ))
-        },
-    )?;
->>>>>>> 4bf4ee81
+    ))?;
 
     // these are sorted to ensure that the version spec is published
     // before any build - it's only an error in testing, but still best practice
