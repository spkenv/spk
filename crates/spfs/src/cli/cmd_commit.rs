// Copyright (c) 2021 Sony Pictures Imageworks, et al.
// SPDX-License-Identifier: Apache-2.0
// https://github.com/imageworks/spk

use std::{path::PathBuf, sync::Arc};

use clap::Args;

use spfs::encoding::Encodable;

/// Commit the current runtime state or a directory to storage
#[derive(Debug, Args)]
pub struct CmdCommit {
    /// Commit files directly into a remote repository
    ///
    /// The default is to commit to the local repository. This flag
    /// only with the --path argument
    #[clap(long, short)]
    remote: Option<String>,

    /// A human-readable tag for the generated object
    ///
    /// Can be provided more than once.
    #[clap(long = "tag", short)]
    tags: Vec<String>,

    /// Commit this directory instead of the current spfs changes
    #[clap(long)]
    path: Option<PathBuf>,

    /// The desired object type to create, skip this when giving --path
    #[clap(
        possible_values = &["layer", "platform"],
        conflicts_with_all = &["path", "remote"],
        required_unless_present = "path",
    )]
    kind: Option<String>,
}

impl CmdCommit {
    pub async fn run(&mut self, config: &spfs::Config) -> spfs::Result<i32> {
        let repo = Arc::new(match &self.remote {
            Some(remote) => config.get_remote(remote).await?,
            None => config.get_repository().await?.into(),
        });

        let result: spfs::graph::Object = if let Some(path) = &self.path {
            let manifest = spfs::commit_dir(Arc::clone(&repo), path).await?;
            if manifest.is_empty() {
                return Err(spfs::Error::NothingToCommit);
            }
            repo.create_layer(&spfs::graph::Manifest::from(&manifest))
                .await?
                .into()
        } else {
            // no path give, commit the current runtime

            let mut runtime = spfs::active_runtime().await?;

<<<<<<< HEAD
            if !runtime.status.editable {
                tracing::error!("Active runtime is not editable, nothing to commmit");
=======
            if !runtime.is_editable() {
                tracing::error!("Active runtime is not editable, nothing to commit");
>>>>>>> db1d8d1a
                return Ok(1);
            }

            match self.kind.clone().unwrap_or_default().as_str() {
                "layer" => spfs::commit_layer(&mut runtime, &*repo).await?.into(),
                "platform" => spfs::commit_platform(&mut runtime, &*repo).await?.into(),
                kind => {
                    tracing::error!("don't know how to commit a '{}'", kind);
                    return Ok(1);
                }
            }
        };

        tracing::info!(digest = ?result.digest()?, "created");
        for tag in self.tags.iter() {
            let tag_spec = match spfs::tracking::TagSpec::parse(tag) {
                Ok(tag_spec) => tag_spec,
                Err(err) => {
                    tracing::warn!("cannot set invalid tag '{tag}': {err:?}");
                    continue;
                }
            };
            repo.push_tag(&tag_spec, &result.digest()?).await?;
            tracing::info!(?tag, "created");
        }
        if self.kind.is_some() {
            tracing::info!("edit mode disabled");
        }

        Ok(0)
    }
}<|MERGE_RESOLUTION|>--- conflicted
+++ resolved
@@ -57,19 +57,18 @@
 
             let mut runtime = spfs::active_runtime().await?;
 
-<<<<<<< HEAD
             if !runtime.status.editable {
-                tracing::error!("Active runtime is not editable, nothing to commmit");
-=======
-            if !runtime.is_editable() {
                 tracing::error!("Active runtime is not editable, nothing to commit");
->>>>>>> db1d8d1a
                 return Ok(1);
             }
 
             match self.kind.clone().unwrap_or_default().as_str() {
-                "layer" => spfs::commit_layer(&mut runtime, &*repo).await?.into(),
-                "platform" => spfs::commit_platform(&mut runtime, &*repo).await?.into(),
+                "layer" => spfs::commit_layer(&mut runtime, Arc::clone(&repo))
+                    .await?
+                    .into(),
+                "platform" => spfs::commit_platform(&mut runtime, Arc::clone(&repo))
+                    .await?
+                    .into(),
                 kind => {
                     tracing::error!("don't know how to commit a '{}'", kind);
                     return Ok(1);
