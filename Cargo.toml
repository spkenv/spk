--- conflicted
+++ resolved
@@ -48,16 +48,11 @@
 serde_derive = "1.0.118"
 serde_json = "1.0.57"
 serde_yaml = "0.8.17"
-<<<<<<< HEAD
 sentry = { version = "0.27.0", optional = true }
 sentry-anyhow = { version = "0.27.0", optional = true }
 sentry-tracing = { version = "0.27.0", optional = true }
+signal-hook = "0.3"
 spfs = { git = 'https://github.com/imageworks/spfs', tag = 'v0.34.5' }
-=======
-sentry = { version = "0.21.0", optional = true }
-signal-hook = "0.3"
-spfs = { git = 'https://github.com/imageworks/spfs', tag = 'v0.34.4' }
->>>>>>> a0a42e56
 sys-info = "0.9.0"
 tar = "0.4.30"
 tempdir = "0.3.7"
