--- conflicted
+++ resolved
@@ -8,17 +8,15 @@
 use std::pin::Pin;
 use std::sync::Arc;
 
-<<<<<<< HEAD
-use encoding::Encodable;
 use futures::{Stream, TryStreamExt};
-=======
-use close_err::Closable;
->>>>>>> db1d8d1a
 use serde::{Deserialize, Serialize};
 use tokio::io::AsyncReadExt;
 
 use super::{csh_exp, startup_csh, startup_sh};
-use crate::{encoding, graph, storage, tracking, Error, Result};
+use crate::{
+    encoding::{self, Encodable},
+    graph, storage, tracking, Error, Result,
+};
 
 #[cfg(test)]
 #[path = "./storage_test.rs"]
@@ -379,7 +377,6 @@
             }
             new_stack.push(existing);
         }
-<<<<<<< HEAD
         self.status.stack = new_stack;
     }
 
@@ -400,30 +397,6 @@
             startup_csh::source(&tmpdir_value_for_child_process),
         )?;
         std::fs::write(&self.config.csh_expect_file, csh_exp::SOURCE)?;
-=======
-        self.config.stack = new_stack;
-        self.write_config()
-    }
-
-    pub fn get_config(&self) -> &Config {
-        &self.config
-    }
-
-    fn write_config(&self) -> Result<()> {
-        let mut file = BufWriter::new(
-            std::fs::OpenOptions::new()
-                .write(true)
-                .create(true)
-                .truncate(true)
-                .open(&self.config_file)?,
-        );
-        serde_json::to_writer(&mut file, &self.config)?;
-        file.flush()?;
-        // This `into_inner` internally calls `flush_buf` but does not
-        // call `flush` on the inner `Writer`. The `flush` above does
-        // both.
-        file.into_inner().map_err(|err| err.into_error())?.close()?;
->>>>>>> db1d8d1a
         Ok(())
     }
 
