// Copyright (c) 2022 Sony Pictures Imageworks, et al.
// SPDX-License-Identifier: Apache-2.0
// https://github.com/imageworks/spk

use std::sync::Arc;

use anyhow::{Context, Result};
use clap::Args;
use futures::TryFutureExt;
use spk::io::Format;
use spk::prelude::*;

use super::{flags, CommandArgs, Run};

#[derive(Clone)]
pub enum PackageSpecifier {
    Plain(String),
    WithSourceIdent((String, spk::api::RangeIdent)),
}

impl PackageSpecifier {
    // Return the package spec or filename string.
    fn get_specifier(&self) -> &String {
        match self {
            PackageSpecifier::Plain(s) => s,
            PackageSpecifier::WithSourceIdent((s, _)) => s,
        }
    }
}

impl std::str::FromStr for PackageSpecifier {
    type Err = clap::Error;

    fn from_str(s: &str) -> Result<Self, Self::Err> {
        // On the command line, only `Plain` is possible.
        Ok(PackageSpecifier::Plain(s.to_owned()))
    }
}

/// Build a binary package from a spec file or source package.
#[derive(Args)]
#[clap(visible_aliases = &["mkbinary", "mkbin", "mkb"])]
pub struct MakeBinary {
    #[clap(flatten)]
    pub repos: flags::Repositories,
    #[clap(flatten)]
    pub options: flags::Options,
    #[clap(flatten)]
    pub runtime: flags::Runtime,

    #[clap(short, long, global = true, parse(from_occurrences))]
    pub verbose: u32,

    /// Build from the current directory, instead of a source package)
    #[clap(long)]
    pub here: bool,

    /// Setup the build, but instead of running the build script start an interactive shell
    #[clap(long, short)]
    pub interactive: bool,

    /// Build the first variant of this package, and then immediately enter a shell environment with it
    #[clap(long, short)]
    pub env: bool,

    /// The packages or yaml spec files to build
    #[clap(name = "PKG|SPEC_FILE")]
    pub packages: Vec<PackageSpecifier>,

    /// Build only the specified variant, by index, if defined
    #[clap(long)]
    pub variant: Option<usize>,

    #[clap(flatten)]
    pub formatter_settings: flags::DecisionFormatterSettings,
}

impl CommandArgs for MakeBinary {
    // The important positional args for a make-binary are the packages
    fn get_positional_args(&self) -> Vec<String> {
        self.packages
            .iter()
            .map(|ps| ps.get_specifier())
            .cloned()
            .collect()
    }
}

#[async_trait::async_trait]
impl Run for MakeBinary {
    async fn run(&mut self) -> Result<i32> {
        let options = self.options.get_options()?;
        #[rustfmt::skip]
        let (_runtime, local, repos) = tokio::try_join!(
            self.runtime.ensure_active_runtime(),
<<<<<<< HEAD
            spk::storage::local_repository().map_ok(spk::storage::RepositoryHandle::from).map_err(anyhow::Error::from),
            async { self.repos.get_repos(&["origin".to_string()]).await }
=======
            async { self.repos.get_repos_for_non_destructive_operation().await }
>>>>>>> cb4d5785
        )?;
        let repos = repos
            .into_iter()
            .map(|(_, r)| Arc::new(r))
            .collect::<Vec<_>>();

        let mut packages: Vec<_> = self.packages.iter().cloned().map(Some).collect();
        if packages.is_empty() {
            packages.push(None)
        }

        for package in packages {
            let template = match flags::find_package_template(
                &package.as_ref().map(|p| p.get_specifier().to_owned()),
            )? {
                flags::FindPackageTemplateResult::NotFound(name) => {
                    Arc::new(spk::api::SpecTemplate::from_file(name.as_ref())?)
                }
                res => {
                    let (_, template) = res.must_be_found();
                    template
                }
            };

            tracing::info!("rendering template for {}", template.name());
            let recipe = template.render(&options)?;
            let ident = recipe.ident();

            tracing::info!("saving package recipe for {}", ident.format_ident());
            local.force_publish_recipe(&recipe).await?;

            tracing::info!("building binary package(s) for {}", ident.format_ident());
            let mut built = std::collections::HashSet::new();

            let variants_to_build = match self.variant {
<<<<<<< HEAD
                Some(index) => recipe.default_variants().iter().skip(index).take(1),
                None => recipe.default_variants().iter().skip(0).take(usize::MAX),
=======
                Some(index) if index < spec.build.variants.len() => {
                    spec.build.variants.iter().skip(index).take(1)
                }
                Some(index) => {
                    anyhow::bail!(
                        "--variant {index} is out of range; {} variant(s) found in {}",
                        spec.build.variants.len(),
                        spec.pkg.format_ident(),
                    );
                }
                None => spec.build.variants.iter().skip(0).take(usize::MAX),
>>>>>>> cb4d5785
            };

            for variant in variants_to_build {
                let mut opts = if !self.options.no_host {
                    spk::api::host_options()?
                } else {
                    spk::api::OptionMap::default()
                };

                opts.extend(variant.clone());
                opts.extend(options.clone());
                let digest = opts.digest_str();
                if !built.insert(digest) {
                    continue;
                }

                tracing::info!("building variant {}", spk::io::format_options(&opts));

                // Always show the solution packages for the solves
                let mut fmt_builder = self.formatter_settings.get_formatter_builder(self.verbose);
                let src_formatter = fmt_builder
                    .with_solution(true)
                    .with_header("Src Resolver ")
                    .build();
                let build_formatter = fmt_builder
                    .with_solution(true)
                    .with_header("Build Resolver ")
                    .build();

                let mut builder = spk::build::BinaryPackageBuilder::from_recipe(recipe.clone());
                builder
                    .with_options(opts.clone())
                    .with_repositories(repos.iter().cloned())
                    .set_interactive(self.interactive)
                    .with_source_resolver(&src_formatter)
                    .with_build_resolver(&build_formatter);

                if self.here {
                    let here =
                        std::env::current_dir().context("Failed to get current directory")?;
                    builder.with_source(spk::build::BuildSource::LocalPath(here));
                } else if let Some(PackageSpecifier::WithSourceIdent((_, ref ident))) = package {
                    // Use the source package `Ident` if the caller supplied one.
                    builder.with_source(spk::build::BuildSource::SourcePackage(ident.clone()));
                }
                let out = match builder.build_and_publish(&local).await {
                    Err(err @ spk::Error::Solve(_))
                    | Err(err @ spk::Error::PackageNotFoundError(_)) => {
                        tracing::error!("variant failed {}", spk::io::format_options(&opts));
                        return Err(err.into());
                    }
                    Ok((spec, _cmpts)) => spec,
                    Err(err) => return Err(err.into()),
                };
                tracing::info!("created {}", out.ident().format_ident());

                if self.env {
                    let request = spk::api::PkgRequest::from_ident(
                        out.ident().clone(),
                        spk::api::RequestedBy::CommandLine,
                    );
                    let mut cmd = std::process::Command::new(crate::env::spk_exe());
                    cmd.args(&["env", "--enable-repo", "local"])
                        .arg(request.pkg.to_string());
                    tracing::info!("entering environment with new package...");
                    tracing::debug!("{:?}", cmd);
                    let status = cmd.status()?;
                    return Ok(status.code().unwrap_or(1));
                }
            }
        }
        Ok(0)
    }
}<|MERGE_RESOLUTION|>--- conflicted
+++ resolved
@@ -93,12 +93,8 @@
         #[rustfmt::skip]
         let (_runtime, local, repos) = tokio::try_join!(
             self.runtime.ensure_active_runtime(),
-<<<<<<< HEAD
             spk::storage::local_repository().map_ok(spk::storage::RepositoryHandle::from).map_err(anyhow::Error::from),
-            async { self.repos.get_repos(&["origin".to_string()]).await }
-=======
             async { self.repos.get_repos_for_non_destructive_operation().await }
->>>>>>> cb4d5785
         )?;
         let repos = repos
             .into_iter()
@@ -134,22 +130,17 @@
             let mut built = std::collections::HashSet::new();
 
             let variants_to_build = match self.variant {
-<<<<<<< HEAD
-                Some(index) => recipe.default_variants().iter().skip(index).take(1),
-                None => recipe.default_variants().iter().skip(0).take(usize::MAX),
-=======
-                Some(index) if index < spec.build.variants.len() => {
-                    spec.build.variants.iter().skip(index).take(1)
+                Some(index) if index < recipe.default_variants().len() => {
+                    recipe.default_variants().iter().skip(index).take(1)
                 }
                 Some(index) => {
                     anyhow::bail!(
                         "--variant {index} is out of range; {} variant(s) found in {}",
-                        spec.build.variants.len(),
-                        spec.pkg.format_ident(),
+                        recipe.default_variants().len(),
+                        recipe.ident().format_ident(),
                     );
                 }
-                None => spec.build.variants.iter().skip(0).take(usize::MAX),
->>>>>>> cb4d5785
+                None => recipe.default_variants().iter().skip(0).take(usize::MAX),
             };
 
             for variant in variants_to_build {
