// Copyright (c) 2022 Sony Pictures Imageworks, et al.
// SPDX-License-Identifier: Apache-2.0
// https://github.com/imageworks/spk
use std::{collections::BTreeSet, fmt::Write};

use anyhow::Result;
use clap::Args;
use colored::Colorize;
use spk::api::PkgName;

use super::{flags, CommandArgs, Run};

#[cfg(test)]
#[path = "./cmd_ls_test.rs"]
mod cmd_ls_test;

pub trait Output: Default + Send + Sync {
    /// A line of output to display.
    fn println(&mut self, line: String);
}

#[derive(Default)]
pub struct Console {}

impl Output for Console {
    fn println(&mut self, line: String) {
        println!("{line}");
    }
}

/// List packages in one or more repositories
#[derive(Args)]
#[clap(visible_alias = "list")]
pub struct Ls<Output: Default = Console> {
    #[clap(flatten)]
    pub repos: flags::Repositories,

    #[clap(short, long, global = true, parse(from_occurrences))]
    pub verbose: u32,

    /// Show available package components in the output
    #[clap(long, short)]
    components: bool,

    /// Recursively list all package versions and builds
    #[clap(long)]
    recursive: bool,

    /// Show the deprecated packages
    #[clap(long, short)]
    deprecated: bool,

    /// Given a name, list versions. Given a name/version list builds.
    ///
    /// If nothing is provided, list all available packages.
    #[clap(name = "NAME[/VERSION]")]
    package: Option<String>,

    #[clap(skip)]
    pub(crate) output: Output,
}

#[async_trait::async_trait]
impl<T: Output> Run for Ls<T> {
    async fn run(&mut self) -> Result<i32> {
        let mut repos = if self.repos.local_repo {
            self.repos.get_repos(None).await?
        } else {
            self.repos.get_repos(&["origin".to_string()]).await?
        };

        if repos.is_empty() {
            let local = String::from("local");
            if !self.repos.disable_repo.contains(&local) {
                repos = self.repos.get_repos(None).await?;
            } else {
                eprintln!(
                    "{}",
                    "No repositories selected, specify --local-repo (-l) and/or --enable-repo (-r)"
                        .yellow()
                );
                return Ok(1);
            }
        }

        if self.recursive {
            return self.list_recursively(repos).await;
        }

        let mut results = Vec::new();
        match &self.package {
            None => {
                // List all the packages in the repo(s) - the set
                // provides the sorting, but hides when a package is
                // in multiple repos
                // TODO: should this include the repo name in the output?
                let mut set = BTreeSet::new();
                for (_repo_name, repo) in repos {
                    set.extend(
                        repo.list_packages()
                            .await?
                            .into_iter()
                            .map(spk::api::PkgNameBuf::into),
                    )
                }
                results = set.into_iter().collect();
            }
            Some(package) if !package.contains('/') => {
                // Given a package name, list all the versions of the package
                let pkgname = PkgName::new(package)?;
                let mut versions = Vec::new();
                for (index, (_, repo)) in repos.iter().enumerate() {
                    versions.extend(
                        repo.list_package_versions(pkgname)
                            .await?
                            .iter()
                            .map(|v| ((**v).clone(), index)),
                    );
                }

                versions.sort_by_key(|v| v.0.clone());
                versions.reverse();

                // Add the sorted versions to the results, in the
                // appropriate format, and after any filtering
                for (version, repo_index) in versions {
                    // TODO: add repo name to output?
                    let (_repo_name, repo) = repos.get(repo_index).unwrap();
                    // TODO: add package name to output?
                    let mut name = String::from(package);
                    name.push('/');
                    name.push_str(&version.to_string());

                    let ident = spk::api::parse_ident(name.clone())?;
                    let spec = repo.read_spec(&ident).await?;

                    // TODO: tempted to swap this over to call
                    // format_build, which would add the package name
                    // and more, but also simplify this bringing it
                    // closer to the next Some(package) clause?
                    if self.deprecated {
                        // show deprecated versions
                        if spec.deprecated {
                            results.push(format!("{version} {}", "DEPRECATED".red()));
                            continue;
                        }
                    } else {
                        // don't show deprecated versions
                        if spec.deprecated {
                            continue;
                        }
                    }
                    results.push(version.to_string());
                }
            }
            Some(package) => {
                // Like the None clause, the set provides the sorting
                // but hides when a build is in multiple repos
                // TODO: should this include the repo name in the output?
                let mut set = BTreeSet::new();
                // Given a package version (or build), list all its builds
                let pkg = spk::api::parse_ident(package)?;
                for (_, repo) in repos {
                    for build in repo.list_package_builds(&pkg).await? {
                        // Doing this here slows the listing down, but
                        // the spec file is the only place that holds
                        // the deprecation status.
                        let spec = repo.read_spec(&build).await?;
                        if spec.deprecated && !self.deprecated {
                            // Hide deprecated packages by default
                            continue;
                        }
                        set.insert(self.format_build(&build, &spec, &repo).await?);
                    }
                }
                results = set.into_iter().collect();
            }
        }

        for item in results {
            self.output.println(item.to_string());
        }
        Ok(0)
    }
}

<<<<<<< HEAD
impl<T: Output> Ls<T> {
=======
impl CommandArgs for Ls {
    fn get_positional_args(&self) -> Vec<String> {
        // The important positional args for a ls are the packages
        match &self.package {
            Some(pkg) => vec![pkg.clone()],
            None => vec![],
        }
    }
}

impl Ls {
>>>>>>> def45766
    async fn list_recursively(
        &mut self,
        repos: Vec<(String, spk::storage::RepositoryHandle)>,
    ) -> Result<i32> {
        let mut packages = Vec::new();
        let mut max_repo_name_len = 0;
        for (index, (repo_name, repo)) in repos.iter().enumerate() {
            let num_packages = packages.len();
            match &self.package {
                None => {
                    packages.extend(repo.list_packages().await?.into_iter().map(|p| (p, index)));
                }
                Some(package) => {
                    packages.push((package.parse()?, index));
                }
            };
            // Ignore this repo name if it didn't contribute any packages.
            if packages.len() > num_packages {
                max_repo_name_len = max_repo_name_len.max(repo_name.len());
            }
        }
        packages.sort();
        for (package, index) in packages {
            let (repo_name, repo) = repos.get(index).unwrap();
            let mut versions = if package.as_str().contains('/') {
                vec![spk::api::parse_ident(&package)?]
            } else {
                let base = spk::api::Ident::from(package);
                repo.list_package_versions(&base.name)
                    .await?
                    .iter()
                    .map(|v| base.with_version((**v).clone()))
                    .collect()
            };
            versions.sort();
            versions.reverse();
            for pkg in versions {
                let mut builds = repo.list_package_builds(&pkg).await?;
                builds.sort();
                for build in builds {
                    // Doing this here slows the listing down, but
                    // the spec file is the only place that holds
                    // the deprecation status.
                    let spec = repo.read_spec(&build).await?;
                    if spec.deprecated && !self.deprecated {
                        // Hide deprecated packages by default
                        continue;
                    }

                    if self.verbose > 0 {
                        print!(
                            "{:>width$} ",
                            format!("[{}]", repo_name),
                            width = max_repo_name_len + 2
                        );
                    }
                    self.output
                        .println((self.format_build(&build, &spec, repo).await?).to_string());
                }
            }
        }
        Ok(0)
    }

    async fn format_build(
        &self,
        pkg: &spk::api::Ident,
        spec: &spk::api::Spec,
        repo: &spk::storage::RepositoryHandle,
    ) -> Result<String> {
        let mut item = spk::io::format_ident(pkg);
        if spec.deprecated {
            let _ = write!(item, " {}", "DEPRECATED".red());
        }

        // Packages without builds, or /src packages have no further
        // info to display
        if pkg.build.is_none() || pkg.is_source() {
            return Ok(item);
        }

        // Based on the verbosity, display more details for the
        // package build.
        if self.verbose > 0 {
            let options = spec.resolve_all_options(&spk::api::OptionMap::default());
            item.push(' ');
            item.push_str(&spk::io::format_options(&options));
        }

        if self.verbose > 1 || self.components {
            let cmpts = repo.get_package(pkg).await?;
            item.push(' ');
            item.push_str(&spk::io::format_components(cmpts.keys()));
        }
        Ok(item)
    }
}<|MERGE_RESOLUTION|>--- conflicted
+++ resolved
@@ -184,10 +184,7 @@
     }
 }
 
-<<<<<<< HEAD
-impl<T: Output> Ls<T> {
-=======
-impl CommandArgs for Ls {
+impl<T: Output> CommandArgs for Ls<T> {
     fn get_positional_args(&self) -> Vec<String> {
         // The important positional args for a ls are the packages
         match &self.package {
@@ -197,8 +194,7 @@
     }
 }
 
-impl Ls {
->>>>>>> def45766
+impl<T: Output> Ls<T> {
     async fn list_recursively(
         &mut self,
         repos: Vec<(String, spk::storage::RepositoryHandle)>,
