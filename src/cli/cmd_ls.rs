// Copyright (c) 2022 Sony Pictures Imageworks, et al.
// SPDX-License-Identifier: Apache-2.0
// https://github.com/imageworks/spk
use std::{collections::BTreeSet, fmt::Write};

use anyhow::{anyhow, Result};
use clap::Args;
use colored::Colorize;
use spk::api::PkgName;
use spk::io::Format;
use spk::prelude::*;

use super::{flags, CommandArgs, Run};

#[cfg(test)]
#[path = "./cmd_ls_test.rs"]
mod cmd_ls_test;

pub trait Output: Default + Send + Sync {
    /// A line of output to display.
    fn println(&mut self, line: String);

    /// A line of output to display as a warning.
    fn warn(&mut self, line: String);
}

#[derive(Default)]
pub struct Console {}

impl Output for Console {
    fn println(&mut self, line: String) {
        println!("{line}");
    }

    fn warn(&mut self, line: String) {
        tracing::warn!("{line}");
    }
}

/// List packages in one or more repositories
#[derive(Args)]
#[clap(visible_alias = "list")]
pub struct Ls<Output: Default = Console> {
    #[clap(flatten)]
    pub repos: flags::Repositories,

    #[clap(short, long, global = true, parse(from_occurrences))]
    pub verbose: u32,

    /// Show available package components in the output
    #[clap(long, short)]
    components: bool,

    /// Recursively list all package versions and builds
    #[clap(long)]
    recursive: bool,

    /// Show the deprecated packages
    #[clap(long, short)]
    deprecated: bool,

    /// Given a name, list versions. Given a name/version list builds.
    ///
    /// If nothing is provided, list all available packages.
    #[clap(name = "NAME[/VERSION]")]
    package: Option<String>,

    #[clap(skip)]
    pub(crate) output: Output,
}

#[async_trait::async_trait]
impl<T: Output> Run for Ls<T> {
    async fn run(&mut self) -> Result<i32> {
        let repos = self.repos.get_repos_for_non_destructive_operation().await?;

        if self.recursive {
            return self.list_recursively(repos).await;
        }

        let mut results = Vec::new();
        match &self.package {
            None => {
                // List all the packages in the repo(s) - the set
                // provides the sorting, but hides when a package is
                // in multiple repos
                // TODO: should this include the repo name in the output?
                let mut set = BTreeSet::new();
                for (_repo_name, repo) in repos {
                    set.extend(
                        repo.list_packages()
                            .await?
                            .into_iter()
                            .map(spk::api::PkgNameBuf::into),
                    )
                }
                results = set.into_iter().collect();
            }
            Some(package) if !package.contains('/') => {
                // Given a package name, list all the versions of the package
                let pkgname = PkgName::new(package)?;
                let mut versions = Vec::new();
                for (index, (_, repo)) in repos.iter().enumerate() {
                    versions.extend(
                        repo.list_package_versions(pkgname)
                            .await?
                            .iter()
                            .map(|v| ((**v).clone(), index)),
                    );
                }

                versions.sort_by_key(|v| v.0.clone());
                versions.reverse();

                // Add the sorted versions to the results, in the
                // appropriate format, and after any filtering
                for (version, repo_index) in versions {
                    // TODO: add repo name to output?
                    let (_repo_name, repo) = repos.get(repo_index).unwrap();
                    // TODO: add package name to output?
                    let mut name = String::from(package);
                    name.push('/');
                    name.push_str(&version.to_string());

                    let ident = spk::api::parse_ident(name.clone())?;
<<<<<<< HEAD
                    let recipe = match repo.read_recipe(&ident).await {
                        Ok(recipe) => recipe,
                        Err(err) => {
                            tracing::warn!("Skipping {ident}: {err}");
                            continue;
=======

                    // In order to honor showing or hiding deprecated builds,
                    // inventory the builds of this version (do not depend on
                    // the existence of a "version spec").

                    let mut builds = repo.list_package_builds(&ident).await?;
                    if builds.is_empty() {
                        // Does a version with no builds really exist?
                        continue;
                    }

                    let mut any_deprecated = false;
                    let mut any_not_deprecated = false;
                    while let Some(build) = builds.pop() {
                        match repo.read_spec(&build).await {
                            Ok(spec) if !spec.deprecated => {
                                any_not_deprecated = true;
                            }
                            Ok(_) => {
                                any_deprecated = true;
                            }
                            Err(err) => {
                                self.output
                                    .warn(format!("Error reading spec for {build}: {err}"));
                            }
>>>>>>> c2a4ec1e
                        }
                        if any_not_deprecated && any_deprecated {
                            break;
                        }
                    }
                    let all_deprecated = any_deprecated && !any_not_deprecated;

                    // TODO: tempted to swap this over to call
                    // format_build, which would add the package name
                    // and more, but also simplify this bringing it
                    // closer to the next Some(package) clause?
                    if self.deprecated {
                        // show deprecated versions
<<<<<<< HEAD
                        if recipe.is_deprecated() {
=======
                        if all_deprecated {
>>>>>>> c2a4ec1e
                            results.push(format!("{version} {}", "DEPRECATED".red()));
                            continue;
                        } else if any_deprecated {
                            results.push(format!("{version} {}", "(partially) DEPRECATED".red()));
                            continue;
                        }
                    } else if recipe.is_deprecated() {
                        // don't show deprecated versions
<<<<<<< HEAD
                        continue;
=======
                        if all_deprecated {
                            continue;
                        }
>>>>>>> c2a4ec1e
                    }
                    results.push(version.to_string());
                }
            }
            Some(package) => {
                // Like the None clause, the set provides the sorting
                // but hides when a build is in multiple repos
                // TODO: should this include the repo name in the output?
                let mut set = BTreeSet::new();
                // Given a package version (or build), list all its builds
                let pkg = spk::api::parse_ident(package)?;
                for (_, repo) in repos {
                    for build in repo.list_package_builds(&pkg).await? {
                        // Doing this here slows the listing down, but
                        // the spec file is the only place that holds
                        // the deprecation status.
                        let spec = match repo.read_package(&build).await {
                            Ok(spec) => spec,
                            Err(err) => {
                                self.output.warn(format!("Skipping {build}: {err}"));
                                continue;
                            }
                        };
                        if spec.is_deprecated() && !self.deprecated {
                            // Hide deprecated packages by default
                            continue;
                        }
                        set.insert(self.format_build(&build, &spec, &repo).await?);
                    }
                }
                results = set.into_iter().collect();
            }
        }

        for item in results {
            self.output.println(item.to_string());
        }
        Ok(0)
    }
}

impl<T: Output> CommandArgs for Ls<T> {
    fn get_positional_args(&self) -> Vec<String> {
        // The important positional args for a ls are the packages
        match &self.package {
            Some(pkg) => vec![pkg.clone()],
            None => vec![],
        }
    }
}

impl<T: Output> Ls<T> {
    async fn list_recursively(
        &mut self,
        repos: Vec<(String, spk::storage::RepositoryHandle)>,
    ) -> Result<i32> {
        let search_term = self
            .package
            .as_ref()
            .map(|ident| {
                spk::parsing::ident_parts::<nom_supreme::error::ErrorTree<_>>(
                    &spk::storage::KNOWN_REPOSITORY_NAMES,
                    ident,
                )
                .map(|(_, parts)| parts)
                .map_err(|err| match err {
                    nom::Err::Error(e) | nom::Err::Failure(e) => {
                        anyhow!(e.to_string())
                    }
                    nom::Err::Incomplete(_) => unreachable!(),
                })
            })
            .transpose()?;

        let mut packages = Vec::new();
        let mut max_repo_name_len = 0;
        for (index, (repo_name, repo)) in repos.iter().enumerate() {
            let num_packages = packages.len();
            match &search_term {
                None => {
                    packages.extend(repo.list_packages().await?.into_iter().map(|p| (p, index)));
                }
                Some(spk::parsing::IdentParts {
                    repository_name: Some(name),
                    ..
                }) if name != repo_name => continue,
                Some(spk::parsing::IdentParts { pkg_name, .. }) => {
                    packages.push((pkg_name.parse()?, index));
                }
            };
            // Ignore this repo name if it didn't contribute any packages.
            if packages.len() > num_packages {
                max_repo_name_len = max_repo_name_len.max(repo_name.len());
            }
        }
        packages.sort();
        for (package, index) in packages {
            let (repo_name, repo) = repos.get(index).unwrap();
            let mut versions = {
                let base = spk::api::Ident::from(package);
                repo.list_package_versions(&base.name)
                    .await?
                    .iter()
                    .filter_map(|v| match search_term {
                        Some(spk::parsing::IdentParts {
                            version_str: Some(version),
                            ..
                        }) if version != v.to_string() => None,
                        _ => Some(base.with_version((**v).clone())),
                    })
                    .collect::<Vec<_>>()
            };
            versions.sort();
            versions.reverse();
            for pkg in versions {
                let mut builds = repo.list_package_builds(&pkg).await?;
                builds.sort();
                for build in builds {
                    if let Some(spk::parsing::IdentParts {
                        build_str: Some(search_build),
                        ..
                    }) = search_term
                    {
                        if let Some(this_build) = &build.build {
                            if search_build != this_build.to_string() {
                                continue;
                            }
                        }
                    }

                    // Doing this here slows the listing down, but
                    // the spec file is the only place that holds
                    // the deprecation status.
                    let spec = match repo.read_package(&build).await {
                        Ok(spec) => spec,
                        Err(err) => {
                            self.output.warn(format!("Skipping {build}: {err}"));
                            continue;
                        }
                    };
                    if spec.is_deprecated() && !self.deprecated {
                        // Hide deprecated packages by default
                        continue;
                    }

                    if self.verbose > 0 {
                        print!(
                            "{:>width$} ",
                            format!("[{}]", repo_name),
                            width = max_repo_name_len + 2
                        );
                    }
                    self.output
                        .println((self.format_build(&build, &*spec, repo).await?).to_string());
                }
            }
        }
        Ok(0)
    }

    async fn format_build(
        &self,
        pkg: &spk::api::Ident,
        spec: &spk::api::Spec,
        repo: &spk::storage::RepositoryHandle,
    ) -> Result<String> {
        let mut item = pkg.format_ident();
        if spec.is_deprecated() {
            let _ = write!(item, " {}", "DEPRECATED".red());
        }

        // Packages without builds, or /src packages have no further
        // info to display
        if pkg.build.is_none() || pkg.is_source() {
            return Ok(item);
        }

        // Based on the verbosity, display more details for the
        // package build.
        if self.verbose > 0 {
            let spec = repo.read_package(pkg).await?;
            let options = spec.option_values();
            item.push(' ');
            item.push_str(&spk::io::format_options(&options));
        }

        if self.verbose > 1 || self.components {
            let cmpts = repo.read_components(pkg).await?;
            item.push(' ');
            item.push_str(&spk::io::format_components(cmpts.keys()));
        }
        Ok(item)
    }
}<|MERGE_RESOLUTION|>--- conflicted
+++ resolved
@@ -123,13 +123,6 @@
                     name.push_str(&version.to_string());
 
                     let ident = spk::api::parse_ident(name.clone())?;
-<<<<<<< HEAD
-                    let recipe = match repo.read_recipe(&ident).await {
-                        Ok(recipe) => recipe,
-                        Err(err) => {
-                            tracing::warn!("Skipping {ident}: {err}");
-                            continue;
-=======
 
                     // In order to honor showing or hiding deprecated builds,
                     // inventory the builds of this version (do not depend on
@@ -144,8 +137,8 @@
                     let mut any_deprecated = false;
                     let mut any_not_deprecated = false;
                     while let Some(build) = builds.pop() {
-                        match repo.read_spec(&build).await {
-                            Ok(spec) if !spec.deprecated => {
+                        match repo.read_package(&build).await {
+                            Ok(spec) if !spec.is_deprecated() => {
                                 any_not_deprecated = true;
                             }
                             Ok(_) => {
@@ -155,7 +148,6 @@
                                 self.output
                                     .warn(format!("Error reading spec for {build}: {err}"));
                             }
->>>>>>> c2a4ec1e
                         }
                         if any_not_deprecated && any_deprecated {
                             break;
@@ -169,26 +161,18 @@
                     // closer to the next Some(package) clause?
                     if self.deprecated {
                         // show deprecated versions
-<<<<<<< HEAD
-                        if recipe.is_deprecated() {
-=======
                         if all_deprecated {
->>>>>>> c2a4ec1e
                             results.push(format!("{version} {}", "DEPRECATED".red()));
                             continue;
                         } else if any_deprecated {
                             results.push(format!("{version} {}", "(partially) DEPRECATED".red()));
                             continue;
                         }
-                    } else if recipe.is_deprecated() {
+                    } else {
                         // don't show deprecated versions
-<<<<<<< HEAD
-                        continue;
-=======
                         if all_deprecated {
                             continue;
                         }
->>>>>>> c2a4ec1e
                     }
                     results.push(version.to_string());
                 }
