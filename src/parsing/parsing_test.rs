--- conflicted
+++ resolved
@@ -154,14 +154,9 @@
 }
 
 prop_compose! {
-<<<<<<< HEAD
-    fn arb_repo()(name in weighted(0.9, prop_oneof!["local", "origin", arb_pkg_legal_name().prop_map(|name| name.into_inner())])) -> Option<RepositoryName> {
-        name.map(RepositoryName)
-=======
-    fn arb_repo()(name in weighted(0.9, prop_oneof!["local", "origin", arb_pkg_name().prop_map(|name| name.into_inner())])) -> Option<RepositoryNameBuf> {
+    fn arb_repo()(name in weighted(0.9, prop_oneof!["local", "origin", arb_pkg_legal_name().prop_map(|name| name.into_inner())])) -> Option<RepositoryNameBuf> {
         // Safety: We only generate legal repository names.
         name.map(|n| unsafe { RepositoryNameBuf::from_string(n) })
->>>>>>> 4bf4ee81
     }
 }
 
@@ -419,13 +414,8 @@
         // If specifying a build, a version must also be specified.
         prop_assume!(build.is_none() || version.is_some());
         let ident = [
-<<<<<<< HEAD
-            repo.as_ref().map(|r| r.0.to_owned()),
+            repo.as_ref().map(|r| r.as_str().to_owned()),
             Some(name.clone()),
-=======
-            repo.as_ref().map(|r| r.as_str().to_owned()),
-            Some(name.clone().into_inner()),
->>>>>>> 4bf4ee81
             version.as_ref().map(|v| {
                 v.to_string()
             }),
