// Copyright (c) Sony Pictures Imageworks, et al.
// SPDX-License-Identifier: Apache-2.0
// https://github.com/imageworks/spk

#![deny(unsafe_op_in_unsafe_fn)]
#![warn(clippy::fn_params_excessive_bools)]

use std::ffi::OsString;
#[cfg(feature = "sentry")]
use std::sync::atomic::Ordering;
use std::time::Instant;

use anyhow::{Context, Result};
use clap::Parser;
#[cfg(feature = "sentry")]
use cli::configure_sentry;
use serde_json::json;
use spfs::env::SPFS_MONITOR_FOREGROUND_LOGGING_VAR;
use spfs::storage::fs::RenderSummary;
use spfs_cli_common as cli;
use spfs_cli_common::CommandName;
use tokio::io::AsyncWriteExt;

// The runtime setup process manages the current namespace
// which operates only on the current thread. For this reason
// we must use a single threaded async runtime, if any.
cli::main!(CmdEnter, sentry = false, sync = true);

/// Run a command in a configured spfs runtime
#[derive(Debug, Parser)]
#[clap(name = "spfs-enter")]
pub struct CmdEnter {
    #[clap(short, long, parse(from_occurrences))]
    pub verbose: usize,

    /// Remount the overlay filesystem, don't enter a new namespace
    #[clap(short, long)]
    remount: bool,

    /// The address of the storage being used for runtimes
    ///
    /// Defaults to the current configured local repository.
    #[clap(long)]
    runtime_storage: Option<url::Url>,

    /// The value to set $TMPDIR to in new environment
    #[clap(long)]
    tmpdir: Option<String>,

    /// Put the rendering and syncing times into environment variables
    #[clap(long)]
    metrics_in_env: bool,

    /// The name of the runtime being entered
    #[clap(long)]
    runtime: String,

    /// The command to run after initialization
    ///
    /// If not given, run an interactive shell environment
    command: Option<OsString>,

    /// Additional arguments to provide to the command
    ///
    /// In order to ensure that flags are passed as-is, place '--' before
    /// specifying any flags that should be given to the subcommand:
    ///   eg `spfs enter <args> -- command --flag-for-command`
    args: Vec<OsString>,
}

impl CommandName for CmdEnter {
    fn command_name(&self) -> &'static str {
        "enter"
    }
}

impl CmdEnter {
    pub fn run(&mut self, config: &spfs::Config) -> Result<i32> {
        // we need a single-threaded runtime in order to properly setup
        // and enter the namespace of the runtime
        let rt = tokio::runtime::Builder::new_current_thread()
            .enable_all()
            .build()
            .map_err(|err| {
                spfs::Error::String(format!("Failed to establish async runtime: {err:?}"))
            })?;
        let owned_runtime = rt.block_on(self.setup_runtime(config))?;
        // do not block forever on drop because of any stuck blocking tasks
        rt.shutdown_timeout(std::time::Duration::from_millis(250));
        if let Some(rt) = owned_runtime {
            self.exec_runtime_command(rt)
        } else {
            Ok(0)
        }
    }

    pub async fn setup_runtime(
        &mut self,
        config: &spfs::Config,
    ) -> Result<Option<spfs::runtime::OwnedRuntime>> {
        let mut runtime = self.load_runtime(config).await?;

        if self.remount {
            let start_time = Instant::now();
            let render_summary = spfs::reinitialize_runtime(&mut runtime).await?;
            self.report_render_summary(render_summary, start_time.elapsed().as_secs_f64());
            Ok(None)
        } else {
            let mut owned = spfs::runtime::OwnedRuntime::upgrade_as_owner(runtime).await?;

            // At this point, our pid is owned by root and has not moved into
            // the proper mount namespace; spfs-monitor will not be able to
            // read the namespace because it runs as a normal user, and would
            // read the incorrect namespace if it were to read it right now.

            let mut monitor_stdin = match spfs::env::spawn_monitor_for_runtime(&owned) {
                Err(err) => {
                    if let Err(err) = owned.delete().await {
                        tracing::error!(
                            ?err,
                            "failed to cleanup runtime data after failure to start monitor"
                        );
                    }
                    return Err(err.into());
                }
                Ok(mut child) => child.stdin.take().ok_or_else(|| {
                    spfs::Error::from("monitor was spawned without stdin attached")
                })?,
            };

            tracing::debug!("initializing runtime");
            let start_time = Instant::now();
            let render_summary = spfs::initialize_runtime(&mut owned).await?;
            self.report_render_summary(render_summary, start_time.elapsed().as_secs_f64());

            // We promise to not mutate the runtime after this point.
            // spfs-monitor will read and modify it after we tell it to
            // proceed.
            let owned = owned;

            // Now we have dropped privileges and are running as the invoking
            // user (same uid as spfs-monitor) and have entered the mount
            // namespace that spfs-monitor should be monitoring. Inform it to
            // proceed.
            tracing::debug!("informing spfs-monitor to proceed");
            let send_go = async move {
                monitor_stdin.write_all("go".as_bytes()).await?;
                monitor_stdin.flush().await?;
                Ok::<_, std::io::Error>(())
            }
            .await;
            match send_go {
                Ok(_) => {}
                Err(err) if err.kind() == std::io::ErrorKind::BrokenPipe => {
                    // Pipe error generally means the spfs-monitor process is
                    // gone. If it failed to start/quit prematurely then it
                    // may have already deleted the runtime. It is not safe to
                    // proceed with using the runtime, so we don't ignore this
                    // error and hope for the best. Using this new environment
                    // puts whatever is using it at risk of data loss.
                    anyhow::bail!(
                        "spfs-monitor disappeared unexpectedly, it is unsafe to continue. Setting ${SPFS_MONITOR_FOREGROUND_LOGGING_VAR}=1 may provide more details"
                    );
                }
                Err(err) => {
                    anyhow::bail!("Failed to inform spfs-monitor to start: {err}");
                }
            };

            owned.ensure_startup_scripts(&self.tmpdir)?;
            std::env::set_var("SPFS_RUNTIME", owned.name());

            Ok(Some(owned))
        }
    }

    async fn load_runtime(&self, config: &spfs::Config) -> Result<spfs::runtime::Runtime> {
        let repo = match &self.runtime_storage {
            Some(address) => spfs::open_repository(address).await?,
            None => config.get_local_repository_handle().await?,
        };
        let storage = spfs::runtime::Storage::new(repo);
        storage
            .read_runtime(&self.runtime)
            .await
            .map_err(|err| err.into())
    }

    fn exec_runtime_command(&mut self, rt: spfs::runtime::OwnedRuntime) -> Result<i32> {
        let cmd = match self.command.take() {
            Some(exe) if !exe.is_empty() => {
                tracing::debug!("executing runtime command");
                spfs::build_shell_initialized_command(&rt, None, exe, self.args.drain(..))?
            }
            _ => {
                tracing::debug!("starting interactive shell environment");
                spfs::build_interactive_shell_command(&rt, None)?
            }
        };

        cmd.exec()
            .map(|_| 0)
            .context("Failed to execute runtime command")
    }

    fn report_render_summary(&self, _render_summary: RenderSummary, render_time: f64) {
        if self.metrics_in_env {
            // The render summary data is put into a json blob in a
            // environment variable for other, non-spfs, programs to
            // access.
            std::env::set_var(
                "SPFS_METRICS_RENDER_REPORT",
                format!("{}", json!(_render_summary)),
            );
            // The render time is put into environment variables for
            // other, non-spfs, programs to access. If this command
            // has been run from spfs-run, then the sync time will
            // already be in an environment variable called
            // SPFS_METRICS_SYNC_TIME_SECS as well.
            std::env::set_var("SPFS_METRICS_RENDER_TIME_SECS", format!("{render_time}"));
        }

        #[cfg(feature = "sentry")]
        {
            // Don't log if nothing was rendered.
            if _render_summary.is_zero() {
                return;
            }
            // This is called after `[re]initialize_runtime` and now it is
            // "safe" to initialize sentry and send a sentry event.
<<<<<<< HEAD
            if let Some(_guard) = configure_sentry() {
                // Sync time is read in so it can be added to the
                // sentry data. It's not being used for anything else
                // so it doesn't need to be converted to a float.
                let sync_time =
                    std::env::var("SPFS_METRICS_SYNC_TIME_SECS").unwrap_or(String::from("0.0"));

=======
            if let Some(_guard) = configure_sentry(self.command_name().to_owned()) {
>>>>>>> 601341f6
                tracing::error!(
                        target: "sentry",
                        entry_count = %_render_summary.entry_count.load(Ordering::Relaxed),
                        already_existed_count = %_render_summary.already_existed_count.load(Ordering::Relaxed),
                        copy_count = %_render_summary.copy_count.load(Ordering::Relaxed),
                        copy_link_limit_count = %_render_summary.copy_link_limit_count.load(Ordering::Relaxed),
                        copy_wrong_mode_count = %_render_summary.copy_wrong_mode_count.load(Ordering::Relaxed),
                        copy_wrong_owner_count = %_render_summary.copy_wrong_owner_count.load(Ordering::Relaxed),
                        link_count = %_render_summary.link_count.load(Ordering::Relaxed),
                        symlink_count = %_render_summary.symlink_count.load(Ordering::Relaxed),
                        total_bytes_rendered = %_render_summary.total_bytes_rendered.load(Ordering::Relaxed),
                        total_bytes_already_existed = %_render_summary.total_bytes_already_existed.load(Ordering::Relaxed),
                        total_bytes_copied = %_render_summary.total_bytes_copied.load(Ordering::Relaxed),
                        total_bytes_copied_link_limit = %_render_summary.total_bytes_copied_link_limit.load(Ordering::Relaxed),
                        total_bytes_copied_wrong_mode = %_render_summary.total_bytes_copied_wrong_mode.load(Ordering::Relaxed),
                        total_bytes_copied_wrong_owner = %_render_summary.total_bytes_copied_wrong_owner.load(Ordering::Relaxed),
                        total_bytes_linked = %_render_summary.total_bytes_linked.load(Ordering::Relaxed),
                        sync_time = %sync_time,
                        render_time = %render_time,
                        "Render summary");
            }
        }
    }
}<|MERGE_RESOLUTION|>--- conflicted
+++ resolved
@@ -228,17 +228,13 @@
             }
             // This is called after `[re]initialize_runtime` and now it is
             // "safe" to initialize sentry and send a sentry event.
-<<<<<<< HEAD
-            if let Some(_guard) = configure_sentry() {
+            if let Some(_guard) = configure_sentry(self.command_name().to_owned()) {
                 // Sync time is read in so it can be added to the
                 // sentry data. It's not being used for anything else
                 // so it doesn't need to be converted to a float.
                 let sync_time =
                     std::env::var("SPFS_METRICS_SYNC_TIME_SECS").unwrap_or(String::from("0.0"));
 
-=======
-            if let Some(_guard) = configure_sentry(self.command_name().to_owned()) {
->>>>>>> 601341f6
                 tracing::error!(
                         target: "sentry",
                         entry_count = %_render_summary.entry_count.load(Ordering::Relaxed),
