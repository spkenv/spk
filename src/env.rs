--- conflicted
+++ resolved
@@ -27,10 +27,6 @@
             let pkg = api::parse_ident(format!("{name}/{version}"))?;
             for pkg in repo.list_package_builds(&pkg).await? {
                 let spec = repo.read_spec(&pkg).await?;
-<<<<<<< HEAD
-                let components = repo.get_package(&spec.pkg).await?;
-                let range_ident = api::RangeIdent::equals(&spec.pkg, components.keys().cloned());
-=======
                 let components = match repo.get_package(&spec.pkg).await {
                     Ok(c) => c,
                     Err(Error::PackageNotFoundError(_)) => {
@@ -39,8 +35,7 @@
                     }
                     Err(err) => return Err(err),
                 };
-                let range_ident = api::RangeIdent::exact(&spec.pkg, components.keys().cloned());
->>>>>>> effa1e09
+                let range_ident = api::RangeIdent::equals(&spec.pkg, components.keys().cloned());
                 let mut request =
                     api::PkgRequest::new(range_ident, api::RequestedBy::CurrentEnvironment);
                 request.prerelease_policy = api::PreReleasePolicy::IncludeAll;
