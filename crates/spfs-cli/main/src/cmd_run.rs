--- conflicted
+++ resolved
@@ -52,25 +52,9 @@
             Some(name) => runtimes.create_named_runtime(name).await?,
             None => runtimes.create_runtime().await?,
         };
-<<<<<<< HEAD
         tracing::debug!("created runtime");
 
         let start_time = Instant::now();
-        match self.reference.as_str() {
-            "-" | "" => self.edit = true,
-            reference => {
-                let env_spec = spfs::tracking::EnvSpec::parse(reference)?;
-                let origin = config.get_remote("origin").await?;
-                let synced = self
-                    .sync
-                    .get_syncer(&origin, &repo)
-                    .sync_env(env_spec)
-                    .await?;
-                for item in synced.env.iter() {
-                    let digest = item.resolve_digest(&*repo).await?;
-                    runtime.push_digest(digest);
-                }
-=======
         if self.reference.is_empty() {
             self.edit = true;
         } else {
@@ -83,7 +67,6 @@
             for item in synced.env.iter() {
                 let digest = item.resolve_digest(&*repo).await?;
                 runtime.push_digest(digest);
->>>>>>> 9a4de490
             }
         }
         tracing::debug!("synced all the referenced objects locally");
