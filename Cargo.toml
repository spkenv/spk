[package]
authors = ["Ryan Bottriell <rbottriell@imageworks.com>"]
edition = "2021"
name = "spk"
version = "0.36.0"

[workspace]
members = ["crates/*", "spk-launcher"]

[lib]
name = "spk"
path = "src/lib.rs"

[[bin]]
name = "spk"
path = "src/cli/bin.rs"

[features]
sentry = ["dep:sentry", "dep:sentry-anyhow", "dep:sentry-tracing"]
fixtures = ["dep:rstest"]
test-macros = []
migration-to-components = []

[dependencies]
anyhow = "1.0"
async-recursion = "1.0"
async-stream = "0.3"
async-trait = "0.1"
clap = { version = "3.2", features = ["derive", "env"] }
colored = "2.0"
ctrlc = "3.2"
data-encoding = "2.3"
dyn-clone = "1.0"
enum_dispatch = "0.3.8"
futures = "0.3.9"
glob = "0.3.0"
ignore = "0.4.18"
indexmap = "1.7"
itertools = "0.10"
lazy_static = "1.4"
nom = "7.1"
nom-supreme = "0.8"
once_cell = "1.8"
paste = "1.0"
priority-queue = "1.2"
rand = "0.8"
regex = "1.5"
relative-path = "1.3"
ring = "0.16.15"
rstest = { version = "0.15.0", optional = true }
serde = { version = "1.0", features = ["derive"] }
serde_derive = "1.0"
serde_json = "1.0"
serde_yaml = "0.8.17"
sentry = { version = "0.27.0", optional = true }
sentry-anyhow = { version = "0.27.0", optional = true }
sentry-tracing = { version = "0.27.0", optional = true }
<<<<<<< HEAD
spfs = { version = '0.34.4', path = "crates/spfs" }
=======
spfs = { git = 'https://github.com/imageworks/spfs', tag = 'v0.34.6' }
>>>>>>> a12cc89d
sys-info = "0.9.0"
tar = "0.4.30"
tempfile = "3.3"
thiserror = "1.0"
tokio = { version = "1.20", features = ["rt"] }
tracing = "0.1.35"
tracing-subscriber = { version = "0.3.14", features = ["env-filter"] }
url = "2.2"
whoami = "1.2"

[target.'cfg(target_os = "linux")'.dependencies]
nix = "0.24.1"

[dev-dependencies]
proptest = "1.0.0"
spk = { path = ".", features = ["fixtures", "test-macros"] }

[profile.release]
lto = true
codegen-units = 1<|MERGE_RESOLUTION|>--- conflicted
+++ resolved
@@ -55,11 +55,7 @@
 sentry = { version = "0.27.0", optional = true }
 sentry-anyhow = { version = "0.27.0", optional = true }
 sentry-tracing = { version = "0.27.0", optional = true }
-<<<<<<< HEAD
-spfs = { version = '0.34.4', path = "crates/spfs" }
-=======
-spfs = { git = 'https://github.com/imageworks/spfs', tag = 'v0.34.6' }
->>>>>>> a12cc89d
+spfs = { version = '0.34.6', path = "crates/spfs" }
 sys-info = "0.9.0"
 tar = "0.4.30"
 tempfile = "3.3"
