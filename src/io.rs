// Copyright (c) 2021 Sony Pictures Imageworks, et al.
// SPDX-License-Identifier: Apache-2.0
// https://github.com/imageworks/spk

use std::{
    collections::VecDeque,
    sync::atomic::{AtomicBool, Ordering},
    time::{Duration, Instant},
};

use once_cell::sync::Lazy;

use colored::Colorize;

use crate::{api, option_map, solve, Error, Result};

<<<<<<< HEAD
static USER_CANCELLED: Lazy<AtomicBool> = Lazy::new(|| {
    // Set up a ctrl-c handler to allow a solve to be interrupted
    // gracefully by the user from the FormatterDecisionIter below
    if let Err(err) = ctrlc::set_handler(|| {
        USER_CANCELLED.store(true, Ordering::Relaxed);
    }) {
        eprintln!(
            "Unable to setup ctrl-c handler for USER_CANCELLED because: {}",
            err.to_string().red()
        );
    };
    // Initialise the USER_CANCELLED value
    AtomicBool::new(false)
});
=======
// Show request fields that are non-default values at v > 1
pub const SHOW_REQUEST_DETAILS: u32 = 1;
// Show all request fields for initial requests at v > 5
pub const SHOW_INITIAL_REQUESTS_FULL_VALUES: u32 = 5;

// The level/depth for initial requests
pub const INITIAL_REQUESTS_LEVEL: usize = 0;
>>>>>>> b984edcd

pub fn format_ident(pkg: &api::Ident) -> String {
    let mut out = pkg.name.bold().to_string();
    if !pkg.version.is_zero() || pkg.build.is_some() {
        out = format!("{}/{}", out, pkg.version.to_string().bright_blue());
    }
    if let Some(ref b) = pkg.build {
        out = format!("{}/{}", out, format_build(b));
    }
    out
}

pub fn format_build(build: &api::Build) -> String {
    match build {
        api::Build::Embedded => build.digest().bright_magenta().to_string(),
        api::Build::Source => build.digest().bright_yellow().to_string(),
        _ => build.digest().dimmed().to_string(),
    }
}

pub fn format_options(options: &api::OptionMap) -> String {
    let formatted: Vec<String> = options
        .iter()
        .map(|(name, value)| format!("{}{}{}", name, "=".dimmed(), value.cyan()))
        .collect();
    format!("{{{}}}", formatted.join(", "))
}

/// Helper to hold values that affect the formatting of a request
pub struct FormatChangeOptions {
    pub verbosity: u32,
    pub level: usize,
}

impl Default for FormatChangeOptions {
    fn default() -> Self {
        Self {
            verbosity: 0,
            level: usize::MAX,
        }
    }
}

/// Create a canonical string to describe the combined request for a package.
pub fn format_request<'a, R>(
    name: &api::PkgName,
    requests: R,
    format_settings: FormatChangeOptions,
) -> String
where
    R: IntoIterator<Item = &'a api::PkgRequest>,
{
    let mut out = name.bold().to_string();

    let mut versions = Vec::new();
    let mut components = std::collections::HashSet::new();
    for req in requests.into_iter() {
        let mut version = req.pkg.version.to_string();
        if version.is_empty() {
            version.push('*')
        }
        let build = match req.pkg.build {
            Some(ref b) => format!("/{}", format_build(b)),
            None => "".to_string(),
        };

        let details = if format_settings.verbosity > SHOW_REQUEST_DETAILS
            || format_settings.level == INITIAL_REQUESTS_LEVEL
        {
            let mut differences = Vec::new();
            let show_full_value = format_settings.level == INITIAL_REQUESTS_LEVEL
                && format_settings.verbosity > SHOW_INITIAL_REQUESTS_FULL_VALUES;

            if show_full_value || !req.prerelease_policy.is_default() {
                differences.push(format!(
                    "PreReleasePolicy: {}",
                    req.prerelease_policy.to_string().cyan()
                ));
            }
            if show_full_value || !req.inclusion_policy.is_default() {
                differences.push(format!(
                    "InclusionPolicy: {}",
                    req.inclusion_policy.to_string().cyan()
                ));
            }
            if let Some(pin) = &req.pin {
                differences.push(format!("fromBuildEnv: {}", pin.to_string().cyan()));
            }
            if let Some(rc) = req.required_compat {
                let req_compat = format!("{:#}", rc);
                differences.push(format!("RequiredCompat: {}", req_compat.cyan()));
            };

            if differences.is_empty() {
                "".to_string()
            } else {
                format!(" ({})", differences.join(", "))
            }
        } else {
            "".to_string()
        };

        versions.push(format!("{}{}{}", version.bright_blue(), build, details));
        components.extend(&mut req.pkg.components.iter().cloned());
    }

    if !components.is_empty() {
        out.push_str(&format!(":{}", format_components(&components).dimmed()));
    }
    out.push('/');
    out.push_str(&versions.join(","));
    out
}

pub fn format_components<'a, I>(components: I) -> String
where
    I: IntoIterator<Item = &'a api::Component>,
{
    let mut components: Vec<_> = components
        .into_iter()
        .map(api::Component::to_string)
        .collect();
    components.sort();
    let mut out = components.join(",");
    if components.len() > 1 {
        out = format!("{}{}{}", "{".dimmed(), out, "}".dimmed(),)
    }
    out
}

pub fn format_solution(solution: &solve::Solution, verbosity: u32) -> String {
    if solution.is_empty() {
        return "Nothing Installed".to_string();
    }
    let mut out = "Installed Packages:\n".to_string();
    for req in solution.items() {
        let mut installed = api::PkgRequest::from_ident(&req.spec.pkg);
        if let solve::PackageSource::Repository { components, .. } = req.source {
            let mut installed_components = req.request.pkg.components;
            if installed_components.remove(&api::Component::All) {
                installed_components.extend(components.keys().cloned());
            }
            installed.pkg.components = installed_components;
        }

        // Pass zero verbosity to format_request() to stop it
        // outputting the internal details here.
        out.push_str(&format!(
            "  {}",
            format_request(
                &req.spec.pkg.name,
                &[installed],
                FormatChangeOptions::default()
            )
        ));
        if verbosity > 0 {
            let options = req.spec.resolve_all_options(&api::OptionMap::default());
            out.push(' ');
            out.push_str(&format_options(&options));
        }
        out.push('\n');
    }
    out
}

pub fn format_note(note: &solve::graph::Note) -> String {
    use solve::graph::Note;
    match note {
        Note::SkipPackageNote(n) => {
            format!(
                "{} {} - {}",
                "TRY".magenta(),
                format_ident(&n.pkg),
                n.reason
            )
        }
        Note::Other(s) => format!("{} {}", "NOTE".magenta(), s),
    }
}

pub fn change_is_relevant_at_verbosity(change: &solve::graph::Change, verbosity: u32) -> bool {
    use solve::graph::Change::*;
    let relevant_level = match change {
        SetPackage(_) => 1,
        StepBack(_) => 1,
        RequestPackage(_) => 2,
        RequestVar(_) => 2,
        SetOptions(_) => 3,
        SetPackageBuild(_) => 1,
    };
    verbosity >= relevant_level
}

fn get_request_change_label(level: usize) -> &'static str {
    if level == INITIAL_REQUESTS_LEVEL {
        "INITIAL REQUEST"
    } else {
        "REQUEST"
    }
}

pub fn format_change(
    change: &solve::graph::Change,
    format_settings: FormatChangeOptions,
) -> String {
    use solve::graph::Change::*;
    match change {
        RequestPackage(c) => {
            format!(
                "{} {}",
                get_request_change_label(format_settings.level).blue(),
                format_request(&c.request.pkg.name, [&c.request], format_settings)
            )
        }
        RequestVar(c) => {
            format!(
                "{} {}{}",
                get_request_change_label(format_settings.level).blue(),
                format_options(&option_map! {c.request.var.clone() => c.request.value.clone()}),
                if format_settings.verbosity > SHOW_REQUEST_DETAILS {
                    format!(" fromBuildEnv: {}", c.request.pin.to_string().cyan())
                } else {
                    "".to_string()
                }
            )
        }
        SetPackageBuild(c) => {
            format!("{} {}", "BUILD".yellow(), format_ident(&c.spec.pkg))
        }
        SetPackage(c) => {
            format!("{} {}", "RESOLVE".green(), format_ident(&c.spec.pkg))
        }
        SetOptions(c) => {
            format!("{} {}", "ASSIGN".cyan(), format_options(&c.options))
        }
        StepBack(c) => {
            format!("{} {}", "BLOCKED".red(), c.cause)
        }
    }
}

pub struct FormattedDecisionsIter<I>
where
    I: Iterator<Item = Result<(solve::graph::Node, solve::graph::Decision)>>,
{
    inner: I,
    level: usize,
    output_queue: VecDeque<String>,
    verbosity: u32,
    // For "too long" and ctrl-c interruption checks during solver steps
    start: Instant,
    too_long_counter: u64,
    settings: DecisionFormatterSettings,
}

impl<I> FormattedDecisionsIter<I>
where
    I: Iterator<Item = Result<(solve::graph::Node, solve::graph::Decision)>>,
{
    pub(crate) fn new<T>(inner: T, settings: DecisionFormatterSettings) -> Self
    where
        T: IntoIterator<IntoIter = I>,
    {
        Self {
            inner: inner.into_iter(),
            level: 0,
            output_queue: VecDeque::new(),
            verbosity: settings.verbosity,
            start: Instant::now(),
            too_long_counter: 0,
            settings,
        }
    }

    fn check_for_interruptions(&mut self) -> Result<()> {
        if let Err(err) = self.check_if_taking_too_long() {
            return Err(err);
        };
        self.check_if_user_hit_ctrlc()
    }

    fn check_if_taking_too_long(&mut self) -> Result<()> {
        if self.start.elapsed() > self.settings.too_long {
            self.too_long_counter += 1;

            // Check how many times this has increased the verbosity.
            if self.settings.max_too_long_count > 0
                && self.too_long_counter >= self.settings.max_too_long_count
            {
                // The verbosity has been increased too many times
                // now. The solve has taken far too long, so stop it
                // with an interruption error. This lets the caller
                // show the issues and problem packages encountered up
                // to this point to the user, which may help them see
                // where the solve is bogged down.
                return Err(Error::Solve(solve::Error::SolverInterrupted(format!("Solve is taking far too long, > {} secs.\nStopping. Please review the problems hit so far ...", self.settings.max_too_long_count * self.settings.too_long.as_secs()))));
            }

            // The maximum number of increases hasn't been hit.
            // Increase the verbosity level of this solve.
            if self.verbosity < u32::MAX {
                self.verbosity += 1;
                eprintln!(
                    "Solve is taking too long, > {} secs. Increasing verbosity level to {}",
                    self.settings.too_long.as_secs(),
                    self.verbosity
                );
            }
            self.start = Instant::now();
        }
        Ok(())
    }

    fn check_if_user_hit_ctrlc(&self) -> Result<()> {
        // Check if the solve has been interrupted by the user (via ctrl-c)
        if USER_CANCELLED.load(Ordering::Relaxed) {
            return Err(Error::Solve(solve::Error::SolverInterrupted(
                "Solver interrupted by user ...".to_string(),
            )));
        }
        Ok(())
    }
}

impl<I> Iterator for FormattedDecisionsIter<I>
where
    I: Iterator<Item = Result<(solve::graph::Node, solve::graph::Decision)>>,
{
    type Item = Result<String>;

    fn next(&mut self) -> Option<Self::Item> {
        if let Some(next) = self.output_queue.pop_front() {
            return Some(Ok(next));
        }

        while self.output_queue.is_empty() {
            // First, check if the solver has taken too long or the
            // user has interrupted the solver
            if let Err(err) = self.check_for_interruptions() {
                return Some(Err(err));
            }

            let decision = match self.inner.next() {
                None => return None,
                Some(Ok((_, d))) => d,
                Some(Err(err)) => return Some(Err(err)),
            };

            if self.verbosity > 1 {
                let fill: String = ".".repeat(self.level);
                for note in decision.notes.iter() {
                    self.output_queue
                        .push_back(format!("{} {}", fill, format_note(note)));
                }
            }

            let mut fill: &str;
            let mut level_change: i64 = 1;
            for change in decision.changes.iter() {
                use solve::graph::Change::*;
                match change {
                    SetPackage(change) => {
                        if change.spec.pkg.build == Some(api::Build::Embedded) {
                            fill = ".";
                        } else {
                            fill = ">";
                        }
                    }
                    StepBack(_) => {
                        fill = "!";
                        level_change = -1;
                    }
                    _ => {
                        fill = ".";
                    }
                }

                if !change_is_relevant_at_verbosity(change, self.verbosity) {
                    continue;
                }

                let prefix: String = fill.repeat(self.level);
                self.output_queue.push_back(format!(
                    "{} {}",
                    prefix,
                    format_change(
                        change,
                        FormatChangeOptions {
                            verbosity: self.verbosity,
                            level: self.level
                        }
                    )
                ))
            }
            self.level = (self.level as i64 + level_change) as usize;
        }
        self.output_queue.pop_front().map(Ok)
    }
}

pub fn format_error(err: &Error, verbosity: u32) -> String {
    let mut msg = String::new();
    match err {
        Error::PackageNotFoundError(pkg) => {
            msg.push_str("Package not found: ");
            msg.push_str(&format_ident(pkg));
            msg.push('\n');
            msg.push_str(
                &" * check the spelling of the name\n"
                    .yellow()
                    .dimmed()
                    .to_string(),
            );
            msg.push_str(
                &" * ensure that you have enabled the right repositories"
                    .yellow()
                    .dimmed()
                    .to_string(),
            )
        }
        Error::Solve(err) => {
            msg.push_str("Failed to resolve");
            match err {
                solve::Error::FailedToResolve(_graph) => {
                    // TODO: provide a summary based on the graph
                }
                solve::Error::OutOfOptions(_) => {
                    msg.push_str("\n * out of options");
                }
                solve::Error::SolverError(reason) => {
                    msg.push_str("\n * ");
                    msg.push_str(reason);
                }
                solve::Error::Graph(err) => {
                    msg.push_str("\n * ");
                    msg.push_str(&err.to_string());
                }
                solve::Error::SolverInterrupted(err) => {
                    msg.push_str("\n * ");
                    msg.push_str(err);
                }
            }
            match verbosity {
                0 => {
                    msg.push_str(
                        &"\n * try '--verbose/-v' for more info"
                            .dimmed()
                            .yellow()
                            .to_string(),
                    );
                }
                1 => {
                    msg.push_str(
                        &"\n * try '-vv' for even more info"
                            .dimmed()
                            .yellow()
                            .to_string(),
                    );
                }
                2 => {
                    msg.push_str(
                        &"\n * try '-vvv' for even more info"
                            .dimmed()
                            .yellow()
                            .to_string(),
                    );
                }
                3.. => (),
            }
        }
        Error::String(err) => msg.push_str(err),
        err => msg.push_str(&err.to_string()),
    }
    msg.red().to_string()
}

pub struct DecisionFormatterBuilder {
    verbosity: u32,
    time: bool,
    verbosity_increase_seconds: u64,
    timeout: u64,
}

impl Default for DecisionFormatterBuilder {
    fn default() -> Self {
        Self::new()
    }
}

impl DecisionFormatterBuilder {
    pub fn new() -> Self {
        Self {
            verbosity: 0,
            time: false,
            verbosity_increase_seconds: 0,
            timeout: 0,
        }
    }

    pub fn with_verbosity(&mut self, verbosity: u32) -> &mut Self {
        self.verbosity = verbosity;
        self
    }

    pub fn with_time_and_stats(&mut self, time: bool) -> &mut Self {
        self.time = time;
        self
    }

    pub fn with_verbosity_increase_every(&mut self, seconds: u64) -> &mut Self {
        self.verbosity_increase_seconds = seconds;
        self
    }

    pub fn with_timeout(&mut self, timeout: u64) -> &mut Self {
        self.timeout = timeout;
        self
    }

    pub fn build(&self) -> DecisionFormatter {
        let too_long_seconds = if self.verbosity_increase_seconds == 0
            || (self.verbosity_increase_seconds > self.timeout && self.timeout > 0)
        {
            // If verbosity increases are not turned on, or are more
            // than the timeout and the timeout is set, then set this
            // to the timeout seconds. This will ensure max_count is
            // set to 1 below, and that will mean the first time the
            // "is it taking too long" check triggers will be at
            // timeout seconds.
            self.timeout
        } else {
            // Verbosity increases are turned on, and are less than the
            // timeout value or the timeout is not set.
            self.verbosity_increase_seconds
        };

        // Work out the correct maximum number of "is it taking too
        // long" checks before stopping a solve
        let max_too_long_checks = if self.timeout > 0 {
            (self.timeout as f64 / too_long_seconds as f64).ceil() as u64
        } else {
            0
        };

        DecisionFormatter {
            settings: DecisionFormatterSettings {
                verbosity: self.verbosity,
                report_time: self.time,
                too_long: Duration::from_secs(too_long_seconds),
                max_too_long_count: max_too_long_checks,
            },
        }
    }
}

#[derive(Debug, Copy, Clone)]
pub(crate) struct DecisionFormatterSettings {
    pub(crate) verbosity: u32,
    pub(crate) report_time: bool,
    pub(crate) too_long: Duration,
    pub(crate) max_too_long_count: u64,
}

#[derive(Debug, Copy, Clone)]
pub struct DecisionFormatter {
    pub(crate) settings: DecisionFormatterSettings,
}

impl DecisionFormatter {
    /// Run the solver to completion, printing each step to stdout
    /// as appropriate given a verbosity level.
    pub fn run_and_print_resolve(&self, solver: &solve::Solver) -> Result<solve::Solution> {
        let mut runtime = solver.run();
        self.run_and_print_decisions(&mut runtime)
    }

    /// Run the solver runtime to completion, printing each step to stdout
    /// as appropriate given a verbosity level.
    pub fn run_and_print_decisions(
        &self,
        mut runtime: &mut solve::SolverRuntime,
    ) -> Result<solve::Solution> {
        // Step through the solver runtime's decisions - this runs the solver
        let start = Instant::now();
        for line in self.formatted_decisions_iter(&mut runtime) {
            match line {
                Ok(message) => println!("{message}"),
                Err(e) => {
                    match e {
                        Error::Solve(solve::Error::SolverInterrupted(mesg)) => {
                            // Note: the solution probably won't be
                            // complete because of the interruption.
                            let solve_time = start.elapsed();
                            eprintln!("{}", mesg.yellow());
                            eprintln!("{}", self.format_solve_stats(&runtime.solver, solve_time));
                            return Err(Error::Solve(solve::Error::SolverInterrupted(mesg)));
                        }
                        _ => return Err(e),
                    };
                }
            };
        }

        // Note: this time includes the output time because the solver is
        // run in the iterator in the format_decisions_iter() loop above
        if self.settings.report_time {
            println!(
                "{}",
                self.format_solve_stats(&runtime.solver, start.elapsed())
            );
        }

        runtime.current_solution()
    }

    /// Given a sequence of decisions, returns an iterator
    ///
    pub fn formatted_decisions_iter<'a, I>(
        &self,
        decisions: I,
    ) -> FormattedDecisionsIter<I::IntoIter>
    where
        I: IntoIterator<Item = Result<(solve::graph::Node, solve::graph::Decision)>> + 'a,
    {
        FormattedDecisionsIter::new(decisions, self.settings)
    }

    pub(crate) fn format_solve_stats(
        &self,
        solver: &solve::Solver,
        solve_duration: Duration,
    ) -> String {
        // Show how long this solve took
        let mut out: String = " Solver took: ".to_string();
        out.push_str(&format!(
            "{} seconds\n",
            solve_duration.as_secs() as f64 + solve_duration.subsec_nanos() as f64 * 1e-9
        ));

        // TODO: Add more stats here

        // Show all errors sorted by highest to lowest frequency
        let errors = solver.error_frequency();
        if !errors.is_empty() {
            // TODO: there can be lots of low count problems, might want a
            // minimum count cutoff, perhaps a couple of orders of
            // magnitude below the highest count one, or just the top 20 errors?
            out.push_str(" Solver hit these problems:");

            // Get a reverse sorted list (by count/frequency) of the error
            // messages
            let mut sorted_by_count: Vec<(&String, &u64)> = errors.iter().collect();
            sorted_by_count.sort_by(|a, b| b.1.cmp(a.1));

            for (error_mesg, count) in sorted_by_count {
                if error_mesg == "Exception: Branch already attempted" {
                    // Skip these, they don't help the user isolate the problem
                    continue;
                }
                let times = if *count > 1 { "times" } else { "time" };
                out.push_str(&format!("\n   {count} {times} {error_mesg}"));
            }
        } else {
            out.push_str(" Solver hit no problems");
        }

        out
    }
}<|MERGE_RESOLUTION|>--- conflicted
+++ resolved
@@ -14,7 +14,6 @@
 
 use crate::{api, option_map, solve, Error, Result};
 
-<<<<<<< HEAD
 static USER_CANCELLED: Lazy<AtomicBool> = Lazy::new(|| {
     // Set up a ctrl-c handler to allow a solve to be interrupted
     // gracefully by the user from the FormatterDecisionIter below
@@ -29,7 +28,7 @@
     // Initialise the USER_CANCELLED value
     AtomicBool::new(false)
 });
-=======
+
 // Show request fields that are non-default values at v > 1
 pub const SHOW_REQUEST_DETAILS: u32 = 1;
 // Show all request fields for initial requests at v > 5
@@ -37,7 +36,6 @@
 
 // The level/depth for initial requests
 pub const INITIAL_REQUESTS_LEVEL: usize = 0;
->>>>>>> b984edcd
 
 pub fn format_ident(pkg: &api::Ident) -> String {
     let mut out = pkg.name.bold().to_string();
